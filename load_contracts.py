--- conflicted
+++ resolved
@@ -71,11 +71,9 @@
 import sha3
 import json
 import time
-<<<<<<< HEAD
 import shutil
-=======
 import traceback
->>>>>>> 7bdab5e4
+
 
 os.chdir(rpc.ROOT)
 SOURCE = os.path.join(rpc.ROOT, 'src')
