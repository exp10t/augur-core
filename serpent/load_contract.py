#!/usr/bin/python2
'''
This script loads serpent contracts onto the block chain using the geth RPC
To load a contract onto the chain, do something like:
    ./load_contract.py junk.se
This script will compile the file using serpent, and send it to a locally running geth node.
In order to use this script successfully, you need to prepare your geth node.
Start up a geth console using:
    geth --loglevel 0 console
Once there, make a new account if needed:
    admin.newAccount()
This will ask you to set a password, which you must remember!!!
If you don't have any money, you will have to mine for it:
    admin.miner.start()
You will also have to start the RPC server:
    admin.startRPC('127.0.0.1', 8545)
And then finally you will have to unlock your account:
    admin.unlock(eth.coinbase, undefined, 60*60*24*30*12)
This will prompt you for the password you chose earlier.
'''
import warnings; warnings.simplefilter('ignore')
import serpent
import socket
import sys
import json

class GethRPC(object):
    HOST, PORT = '127.0.0.1', 8545
    REQUEST = '''\
POST / HTTP/1.1\r
User-Agent: augur-loader/0.0\r
Host: localhost:8545\r
Accept: */*\r
Content-Length: %d\r
Content-Type: application/json\r
\r
%s'''
    def __init__(self):
        self.conn = socket.create_connection((GethRPC.HOST, GethRPC.PORT))
        self._id = 1

    def __json(self, name, args):
        if 'sender' in args:
            args['from'] = args.pop('sender')
        if args == {}:
            args = []
        else:
            args = [args]
        rpc_data = json.dumps({
            'jsonrpc':'2.0',
            'id': self._id,
            'method': name,
            'params': args})
        request = GethRPC.REQUEST % (len(rpc_data), rpc_data)
        self.conn.sendall(request)
        response = self.conn.recv(4096)
        self._id += 1
        response_data = response.split('\r\n\r\n', 1)
        return json.loads(response_data[1])
        
    def __getattr__(self, name):
        return lambda **args: self.__json(name, args)

<<<<<<< HEAD
if __name__=='__main__':
    rpc = GethRPC()
    coinbase = rpc.eth_coinbase()['result']
    evm = '0x' + serpent.compile(sys.argv[1]).encode('hex')
    data = rpc.eth_sendTransaction(sender=coinbase, gas=hex(3000000), data=evm)
    print json.dumps(data, sort_keys=True, indent=4)
=======
rpc = GethRPC()
coinbase = rpc.eth_coinbase()['result']
evm = '0x' + serpent.compile(sys.argv[1]).encode('hex')
data = rpc.eth_sendTransaction(sender=coinbase, gas=hex(70000000), data=evm)
print json.dumps(data, sort_keys=True, indent=4)
>>>>>>> 78da3fdb
<|MERGE_RESOLUTION|>--- conflicted
+++ resolved
@@ -61,17 +61,8 @@
     def __getattr__(self, name):
         return lambda **args: self.__json(name, args)
 
-<<<<<<< HEAD
-if __name__=='__main__':
-    rpc = GethRPC()
-    coinbase = rpc.eth_coinbase()['result']
-    evm = '0x' + serpent.compile(sys.argv[1]).encode('hex')
-    data = rpc.eth_sendTransaction(sender=coinbase, gas=hex(3000000), data=evm)
-    print json.dumps(data, sort_keys=True, indent=4)
-=======
 rpc = GethRPC()
 coinbase = rpc.eth_coinbase()['result']
 evm = '0x' + serpent.compile(sys.argv[1]).encode('hex')
 data = rpc.eth_sendTransaction(sender=coinbase, gas=hex(70000000), data=evm)
 print json.dumps(data, sort_keys=True, indent=4)
->>>>>>> 78da3fdb
