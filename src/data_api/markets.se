# This software (Augur) allows buying and selling event outcomes in ethereum
# Copyright (C) 2015 Forecast Foundation OU
#    This program is free software; you can redistribute it and/or modify
#    it under the terms of the GNU General Public License as published by
#    the Free Software Foundation; either version 2 of the License, or
#    (at your option) any later version.
#
#    This program is free software: you can redistribute it and/or modify
#    it under the terms of the GNU General Public License as published by
#    the Free Software Foundation, either version 3 of the License, or
#    (at your option) any later version.
#
#    This program is distributed in the hope that it will be useful, #    but WITHOUT ANY WARRANTY; without even the implied warranty of
#    MERCHANTABILITY or FITNESS FOR A PARTICULAR PURPOSE.  See the
#    GNU General Public License for more details.
#
#    You should have received a copy of the GNU General Public License
#    along with this program.  If not, see <http://www.gnu.org/licenses/>.
# Any questions please contact joey@augur.net

<<<<<<< HEAD
extern subcurrency: [allowance:[int256,int256]:int256, approve:[int256,int256]:int256, balance:[]:int256, balanceOf:[int256]:int256, ]:[int256,int256]:int256, transferFrom:[int256,int256,int256]:int256, changeTokens:[int256, int256]:int256, modifySupply:[int256]:int256]
=======
import topics as TOPICS

>>>>>>> 5a7a3702aa69dcedc74646eb7243e9d11cacee26
inset('refund.se')

# Markets' index is the market, markets stores data about markets [which are able to be traded on] in augur
    # Events is a 0 indexed array of events in the market in the format of
        # [1, event, event, 2, event, 3, event, event, event]
        # 1 means dimension 1, 2 is events in dimension 2, 3 is the dimension 3 events
    # Sharespurchased keeps track of the number of shares purchased for each outcome
        # sharesPurchased index states starts at 1 - (same for participants[].shares[] array)
    # Participants is an array of participants, their addresses as keys and the shares in each outcome they've purchased of an event as the values
        # e.g. participants[addr].shares[1]
    # currentParticipant is the number of participants [traders] in the market
    # cumulativeScale == range of the market for scalars
    # numOutcomes is the number of outcomes in a market [up to 8 for now]
    # a binary outcome state 1 is no, 2 is true, 0 if not done, 1.5 if indeterminate
    # fxpTradingFee is a percent in fixedPoint and the base trading fee for a market
    # tradingPeriod is which eventExpPeriod market expires in
    # pushing forward is whether a market has been pushed forward to attempt early resolution
    # bondsman is the person/address who/that posted the early resolution bond
    # originalPeriod is the original period the market's event would resolve in
    # orderIDs stores orders for a given market
    # lastOrder is the last order that was placed in a given market
    # totalOrders is the total number of orders ever placed in a given market
    # tags are the subject tags / categories / keywords for a given market
    # extraInfo is any extra info that didn't fit well in the regular description
    # sharesValue is the value of the shares traded in a given market
    # gasSubsidy is paid by the creator to pay for closing the market [closing is just setting the winning outcomes and allowing people to withdraw funds if they own winning shares]
    # fees is total amount of fees a market has paid to a branch [the reporters] denominated in wei
    # lastExpDate is when the market's last event expires
    # prices keeps track of the latest traded fxpPrice for a given outcome in a market
    # shareContracts stores the erc-20 token contract address for each outcome in the market
data Markets[](events[], lenEvents, sharesPurchased[], participants[](shares[]), winningOutcomes[], cumulativeScale, numOutcomes, tradingPeriod, fxpTradingFee, branch, volume, pushingForward, bondsMan, originalPeriod, orderIDs[](id, nextID, prevID), lastOrder, totalOrders, tag1, tag2, tag3, extraInfo[], extraInfoLen, sharesValue, gasSubsidy, fees, lastExpDate, prices[], shareContracts[])

<<<<<<< HEAD
# takes branch as param, composite hash of all markets in the system
data marketsHash[]

def getMarketsHash(branch):
    return(self.marketsHash[branch])

def addToMarketsHash(branch, newHash):
    x = array(2)
    x[0] = self.marketsHash[branch]
    x[1] = newHash
    self.marketsHash[branch] = sha3(x, items = 2)
    return(1)

def addFees(market, fxpAmount):
<<<<<<< HEAD
    callstackCheck()
    self.Markets[market].fees += fxpAmount
=======
def addFees(market, amount):
    self.Markets[market].fees += amount
>>>>>>> 5a7a3702aa69dcedc74646eb7243e9d11cacee26
=======
    if(self.Markets[market].fees + fxpAmount) > self.Markets[market].fees):
        self.Markets[market].fees += fxpAmount
>>>>>>> 0dc85836
    return(1)

def setPrice(market, outcome, fxpPrice):
    self.Markets[market].prices[outcome] = fxpPrice
    return(1)

# refund closing cost for a market
def refundClosing(market, to):
    subsidy = self.Markets[market].gasSubsidy
    self.Markets[market].gasSubsidy -= subsidy
    if(!send(to, subsidy)):
        throw()
    return(1)

def getLastExpDate(market):
    return(self.Markets[market].lastExpDate)

# @return fxp
def getLastOutcomePrice(market, outcome):
    return(self.Markets[market].prices[outcome])

def getFees(market):
    return(self.Markets[market].fees)

def getGasSubsidy(market):
    return(self.Markets[market].gasSubsidy)

# @return fxp
def getSharesValue(market):
    return(self.Markets[market].sharesValue)

def returnTags(market):
    tags = array(3)
    tags[0] = self.Markets[market].tag1
    tags[1] = self.Markets[market].tag2
    tags[2] = self.Markets[market].tag3
    return(tags: arr)

# @return fxp
def getTotalSharesPurchased(market):
    total = 0
    n = self.Markets[market].numOutcomes
    i = 1
    while(i <= n):
        total += self.Markets[market].sharesPurchased[i]
        i += 1
    return(total)

def getMarketEvent(market, index):
    return(self.Markets[market].events[index])

def getMarketEvents(market):
    return(load(self.Markets[market].events[0], items = self.Markets[market].lenEvents): arr)
    
def getMarketShareContracts(market):
    return(load(self.Markets[market].shareContracts[0], items = self.Markets[market].numOutcomes): arr)

# @return fxp
def getSharesPurchased(market, outcome):
    return(self.Markets[market].sharesPurchased[outcome])

def getExtraInfoLength(market):
    return(self.Markets[market].extraInfoLen)

def getExtraInfo(market):
    length = self.Markets[market].extraInfoLen
    return(load(self.Markets[market].extraInfo[0], chars = length): str)

# @return fxp
def getVolume(market):
    return(self.Markets[market].volume)

# @return fxp
def getParticipantSharesPurchased(market, trader, outcome):
    return(self.Markets[market].shareContracts[outcome].balanceOf(trader))

def getNumEvents(market):
    return(self.Markets[market].lenEvents)

# @return fxp
def getCumulativeScale(market):
    return(self.Markets[market].cumulativeScale)

def getMarketNumOutcomes(market):
    return(self.Markets[market].numOutcomes)

def getTradingPeriod(market):
    return(self.Markets[market].tradingPeriod)

def getOriginalTradingPeriod(market):
    return(self.Markets[market].originalPeriod)

def setTradingPeriod(market, period):
    self.Markets[market].tradingPeriod = period
    return(1)

def getTradingFee(market):
    return(self.Markets[market].fxpTradingFee)

def getBranch(market):
    return(self.Markets[market].branch)

macro market($market):
    self.Markets[$market]

macro fxpcumulativeScale($market):
    market($market).cumulativeScale

macro numOutcomes($market):
    market($market).numOutcomes

macro sharesPurchased($market):
    market($market).sharesPurchased

# check that msg.sender is one of our function contracts
def initializeMarket(market, events: arr, tradingPeriod, fxpTradingFee, branch, tag1, tag2, tag3, fxpcumulativeScale, numOutcomes, extraInfo: str, gasSubsidy, fxpCreationFee, lastExpDate, shareContracts: arr):
    #if(!self.whitelist.check(msg.sender)):
    #    return(-1)
    # add event list to the market
    save(self.Markets[market].events[0], events, items = len(events))
    save(self.Markets[market].shareContracts[0], shareContracts, items = numOutcomes)
    self.Markets[market].lenEvents = len(events)
    save(self.Markets[market].extraInfo[0], extraInfo, chars = len(extraInfo))
    self.Markets[market].extraInfoLen = len(extraInfo)
    self.Markets[market].tradingPeriod = tradingPeriod
    self.Markets[market].originalPeriod = tradingPeriod
    self.Markets[market].fxpTradingFee = fxpTradingFee
    self.Markets[market].branch = branch
    self.Markets[market].cumulativeScale = fxpcumulativeScale
    self.Markets[market].numOutcomes = numOutcomes
    self.Markets[market].tag1 = tag1
    self.Markets[market].tag2 = tag2
    self.Markets[market].gasSubsidy = gasSubsidy
    self.Markets[market].tag3 = tag3
    self.Markets[market].fees = fxpCreationFee
    self.Markets[market].lastExpDate = lastExpDate
    self.addToMarketsHash(branch, market)
    return(1)

def modifyShares(market, outcome, fxpAmount):
    #if(!self.whitelist.check(msg.sender)):
    #    return(-1)
    sharesPurchased(market)[outcome] += fxpAmount
    self.Markets[market].shareContracts[outcome].modifySupply(fxpAmount)
    return(1)

def modifySharesValue(market, fxpAmount):
    self.Markets[market].sharesValue += fxpAmount
    return(1)

def modifyParticipantShares(market, trader, outcome, fxpAmount, actualTrade):
    #if(!self.whitelist.check(msg.sender)):
    #    return(-1)
<<<<<<< HEAD
    self.Markets[market].shareContracts[outcome].changeTokens(trader, fxpAmount)
    if(actualTrade):
        if(fxpAmount < 0):
            fxpAmount = fxpAmount * -1
        self.Markets[market].volume += fxpAmount
    return(1)

def addOrder(market, orderID):
    self.Markets[market].orderIDs[lastID].nextID = orderID
    self.Markets[market].orderIDs[orderID].prevID = self.Markets[market].lastOrder
    self.Markets[market].orderIDs[orderID].id = orderID
    self.Markets[market].lastOrder = orderID
    self.Markets[market].totalOrders += 1
    return(1)

def removeOrderFromMarket(marketID, orderID):
    prevID = self.Markets[marketID].orderIDs[orderID].prevID
    nextID = self.Markets[marketID].orderIDs[orderID].nextID
    # if the order had a previous and next order it connects them directly, remove this orderID from the sequence/middle
    if(prevID and nextID):
        self.Markets[marketID].orderIDs[prevID].nextID = nextID
        self.Markets[marketID].orderIDs[nextID].prevID = prevID
    # if it's the most recent order, update the previous order to be the most recent one
    elif(prevID):
        self.Markets[marketID].lastOrder = prevID
        self.Markets[marketID].orderIDs[prevID].nextID = 0
    
    # if the order had a order following it, 0 out that slot
    if(nextID):
        self.Markets[marketID].orderIDs[orderID].nextID = 0
    # if the order had a order before it, 0 out that slot
    if(prevID):
        self.Markets[marketID].orderIDs[orderID].prevID = 0
    self.Markets[marketID].orderIDs[orderID].id = 0
    self.Markets[marketID].totalOrders -= 1
    return(1)

def getOrderIDs(marketID):
    ordersCount = self.Markets[marketID].totalOrders
    orderID = self.Markets[marketID].lastOrder
    orderIDs = array(ordersCount)
    i = 0
    while(i < ordersCount):
        orderIDs[i] = self.Markets[marketID].orderIDs[orderID].id
        orderID = self.Markets[marketID].orderIDs[orderID].prevID
        i += 1

    if(orderIDs):
        return(orderIDs: arr)
    return([FAILURE]: arr)
=======
    self.Markets[marketID].participants[trader].shares[outcome] += amount
    if(amount<0):
        amount = amount*-1
    if(cancel):
        amount = -1*amount
    self.Markets[marketID].volume += amount
    if(self.Markets[marketID].tag1):
        TOPICS.updateTopicPopularity(self.Markets[marketID].branch, self.Markets[marketID].tag1, amount)
    return(1)   
>>>>>>> 5a7a3702aa69dcedc74646eb7243e9d11cacee26

def setWinningOutcomes(market, outcomes: arr):
    #if(!self.whitelist.check(msg.sender)):
    #    return(-1)
    # largest # of winning outcomes is 8
    save(self.Markets[market].winningOutcomes[0], outcomes, items = len(outcomes))
    return(1)

def getWinningOutcomes(market):
    # do whitelist, if oracle system branch, always return outcome, if in whitelist it's good, if not, log
    #if(!self.whitelist.check(msg.sender)):
    #    return(-1)
    # largest # of winning outcomes is 8
    return(load(self.Markets[market].winningOutcomes[0], items = 8): arr)

def getOneWinningOutcome(market, num):
    # whitelist
    return(self.Markets[market].winningOutcomes[num])

def setTradingFee(market, fee):
    self.Markets[market].fxpTradingFee = fee
    return(fee)

def setPushedForward(market, bool, sender):
    self.Markets[market].pushingForward = bool
    self.Markets[market].bondsMan = sender
    return(1)

def getPushedForward(market):
    return(self.Markets[market].pushingForward)

def getBondsMan(market):
    return(self.Markets[market].bondsMan)

<<<<<<< HEAD
def getLastTrade(market):
<<<<<<< HEAD
    callstackCheck()
    return(self.Markets[market].lastTrade)
=======
def getLastOrder(market):
    return(self.Markets[market].lastOrder)
>>>>>>> 0dc85836

def getPrevID(market, order):
    return(self.Markets[market].orderIDs[order].prevID)

<<<<<<< HEAD
def getTotalTrades(marketID):
    callstackCheck()
    return(self.Markets[marketID].totalTrades)
=======
    refund()
    return(self.Markets[market].last_trade)
    
def addTrade(market, trade_id, last_id):
    refund()
    self.Markets[market].trade_ids[last_id].next_id = trade_id
    self.Markets[market].trade_ids[trade_id].prev_id = last_id
    self.Markets[market].trade_ids[trade_id].id = trade_id
    self.Markets[market].last_trade = trade_id
    self.Markets[market].total_trades += 1
    return(1)
  
def remove_trade_from_market(market_id, trade_id):
    refund()
    prev_id = self.Markets[market_id].trade_ids[trade_id].prev_id
    next_id = self.Markets[market_id].trade_ids[trade_id].next_id
    if prev_id and next_id:
        self.Markets[market_id].trade_ids[prev_id].next_id = next_id
        self.Markets[market_id].trade_ids[next_id].prev_id = prev_id
    elif prev_id:
        self.Markets[market_id].last_trade = prev_id
        self.Markets[market_id].trade_ids[prev_id].next_id = 0

    if next_id:
        self.Markets[market_id].trade_ids[trade_id].next_id = 0
    if prev_id:
        self.Markets[market_id].trade_ids[trade_id].prev_id = 0
    self.Markets[market_id].trade_ids[trade_id].id = 0
    self.Markets[market_id].total_trades -= 1
    return(1)

def get_trade_ids(market_id, offset, numTradesToLoad):
    refund()
    numTrades = self.Markets[market_id].total_trades
    if offset > numTrades or numTrades == 0:
        return([]: arr)
    if numTradesToLoad == 0:
        numTradesToLoad = numTrades
    numTradesToLoad = min(numTradesToLoad, numTrades - offset)
    trade_id = self.Markets[market_id].last_trade
    if offset > 0:
        i = 0
        while i < offset:
            trade_id = self.Markets[market_id].trade_ids[trade_id].prev_id
            i += 1
    trade_ids = array(numTradesToLoad)
    i = 0
    while i < numTradesToLoad:
        trade_ids[i] = self.Markets[market_id].trade_ids[trade_id].id
        trade_id = self.Markets[market_id].trade_ids[trade_id].prev_id
        i = i + 1
    if trade_ids:
        return(trade_ids:arr)
    return([FAILURE]:arr)
    
def get_total_trades(market_id):
    refund()
    return(self.Markets[market_id].total_trades)
>>>>>>> 5a7a3702aa69dcedc74646eb7243e9d11cacee26
=======
def getTotalOrders(marketID):
    return(self.Markets[marketID].totalOrders)
>>>>>>> 0dc85836

def getSender():
    return(msg.sender)<|MERGE_RESOLUTION|>--- conflicted
+++ resolved
@@ -18,12 +18,8 @@
 #    along with this program.  If not, see <http://www.gnu.org/licenses/>.
 # Any questions please contact joey@augur.net
 
-<<<<<<< HEAD
+import topics as TOPICS
 extern subcurrency: [allowance:[int256,int256]:int256, approve:[int256,int256]:int256, balance:[]:int256, balanceOf:[int256]:int256, ]:[int256,int256]:int256, transferFrom:[int256,int256,int256]:int256, changeTokens:[int256, int256]:int256, modifySupply:[int256]:int256]
-=======
-import topics as TOPICS
-
->>>>>>> 5a7a3702aa69dcedc74646eb7243e9d11cacee26
 inset('refund.se')
 
 # Markets' index is the market, markets stores data about markets [which are able to be traded on] in augur
@@ -56,7 +52,6 @@
     # shareContracts stores the erc-20 token contract address for each outcome in the market
 data Markets[](events[], lenEvents, sharesPurchased[], participants[](shares[]), winningOutcomes[], cumulativeScale, numOutcomes, tradingPeriod, fxpTradingFee, branch, volume, pushingForward, bondsMan, originalPeriod, orderIDs[](id, nextID, prevID), lastOrder, totalOrders, tag1, tag2, tag3, extraInfo[], extraInfoLen, sharesValue, gasSubsidy, fees, lastExpDate, prices[], shareContracts[])
 
-<<<<<<< HEAD
 # takes branch as param, composite hash of all markets in the system
 data marketsHash[]
 
@@ -71,17 +66,8 @@
     return(1)
 
 def addFees(market, fxpAmount):
-<<<<<<< HEAD
-    callstackCheck()
-    self.Markets[market].fees += fxpAmount
-=======
-def addFees(market, amount):
-    self.Markets[market].fees += amount
->>>>>>> 5a7a3702aa69dcedc74646eb7243e9d11cacee26
-=======
     if(self.Markets[market].fees + fxpAmount) > self.Markets[market].fees):
         self.Markets[market].fees += fxpAmount
->>>>>>> 0dc85836
     return(1)
 
 def setPrice(market, outcome, fxpPrice):
@@ -235,12 +221,13 @@
 def modifyParticipantShares(market, trader, outcome, fxpAmount, actualTrade):
     #if(!self.whitelist.check(msg.sender)):
     #    return(-1)
-<<<<<<< HEAD
     self.Markets[market].shareContracts[outcome].changeTokens(trader, fxpAmount)
+    if(fxpAmount < 0):
+        fxpAmount = fxpAmount * -1
     if(actualTrade):
-        if(fxpAmount < 0):
-            fxpAmount = fxpAmount * -1
         self.Markets[market].volume += fxpAmount
+    if(self.Markets[marketID].tag1):		
+	        TOPICS.updateTopicPopularity(self.Markets[marketID].branch, self.Markets[marketID].tag1, fxpAmount)
     return(1)
 
 def addOrder(market, orderID):
@@ -286,17 +273,6 @@
     if(orderIDs):
         return(orderIDs: arr)
     return([FAILURE]: arr)
-=======
-    self.Markets[marketID].participants[trader].shares[outcome] += amount
-    if(amount<0):
-        amount = amount*-1
-    if(cancel):
-        amount = -1*amount
-    self.Markets[marketID].volume += amount
-    if(self.Markets[marketID].tag1):
-        TOPICS.updateTopicPopularity(self.Markets[marketID].branch, self.Markets[marketID].tag1, amount)
-    return(1)   
->>>>>>> 5a7a3702aa69dcedc74646eb7243e9d11cacee26
 
 def setWinningOutcomes(market, outcomes: arr):
     #if(!self.whitelist.check(msg.sender)):
@@ -331,87 +307,14 @@
 def getBondsMan(market):
     return(self.Markets[market].bondsMan)
 
-<<<<<<< HEAD
-def getLastTrade(market):
-<<<<<<< HEAD
-    callstackCheck()
-    return(self.Markets[market].lastTrade)
-=======
 def getLastOrder(market):
     return(self.Markets[market].lastOrder)
->>>>>>> 0dc85836
 
 def getPrevID(market, order):
     return(self.Markets[market].orderIDs[order].prevID)
 
-<<<<<<< HEAD
-def getTotalTrades(marketID):
-    callstackCheck()
-    return(self.Markets[marketID].totalTrades)
-=======
-    refund()
-    return(self.Markets[market].last_trade)
-    
-def addTrade(market, trade_id, last_id):
-    refund()
-    self.Markets[market].trade_ids[last_id].next_id = trade_id
-    self.Markets[market].trade_ids[trade_id].prev_id = last_id
-    self.Markets[market].trade_ids[trade_id].id = trade_id
-    self.Markets[market].last_trade = trade_id
-    self.Markets[market].total_trades += 1
-    return(1)
-  
-def remove_trade_from_market(market_id, trade_id):
-    refund()
-    prev_id = self.Markets[market_id].trade_ids[trade_id].prev_id
-    next_id = self.Markets[market_id].trade_ids[trade_id].next_id
-    if prev_id and next_id:
-        self.Markets[market_id].trade_ids[prev_id].next_id = next_id
-        self.Markets[market_id].trade_ids[next_id].prev_id = prev_id
-    elif prev_id:
-        self.Markets[market_id].last_trade = prev_id
-        self.Markets[market_id].trade_ids[prev_id].next_id = 0
-
-    if next_id:
-        self.Markets[market_id].trade_ids[trade_id].next_id = 0
-    if prev_id:
-        self.Markets[market_id].trade_ids[trade_id].prev_id = 0
-    self.Markets[market_id].trade_ids[trade_id].id = 0
-    self.Markets[market_id].total_trades -= 1
-    return(1)
-
-def get_trade_ids(market_id, offset, numTradesToLoad):
-    refund()
-    numTrades = self.Markets[market_id].total_trades
-    if offset > numTrades or numTrades == 0:
-        return([]: arr)
-    if numTradesToLoad == 0:
-        numTradesToLoad = numTrades
-    numTradesToLoad = min(numTradesToLoad, numTrades - offset)
-    trade_id = self.Markets[market_id].last_trade
-    if offset > 0:
-        i = 0
-        while i < offset:
-            trade_id = self.Markets[market_id].trade_ids[trade_id].prev_id
-            i += 1
-    trade_ids = array(numTradesToLoad)
-    i = 0
-    while i < numTradesToLoad:
-        trade_ids[i] = self.Markets[market_id].trade_ids[trade_id].id
-        trade_id = self.Markets[market_id].trade_ids[trade_id].prev_id
-        i = i + 1
-    if trade_ids:
-        return(trade_ids:arr)
-    return([FAILURE]:arr)
-    
-def get_total_trades(market_id):
-    refund()
-    return(self.Markets[market_id].total_trades)
->>>>>>> 5a7a3702aa69dcedc74646eb7243e9d11cacee26
-=======
 def getTotalOrders(marketID):
     return(self.Markets[marketID].totalOrders)
->>>>>>> 0dc85836
 
 def getSender():
     return(msg.sender)