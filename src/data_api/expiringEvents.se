# This software (Augur) allows buying and selling event outcomes in ethereum
# Copyright (C) 2015 Forecast Foundation OU
#    This program is free software; you can redistribute it and/or modify
#    it under the terms of the GNU General Public License as published by
#    the Free Software Foundation; either version 2 of the License, or
#    (at your option) any later version.
#
#    This program is free software: you can redistribute it and/or modify
#    it under the terms of the GNU General Public License as published by
#    the Free Software Foundation, either version 3 of the License, or
#    (at your option) any later version.
#
#    This program is distributed in the hope that it will be useful, #    but WITHOUT ANY WARRANTY; without even the implied warranty of
#    MERCHANTABILITY or FITNESS FOR A PARTICULAR PURPOSE.  See the
#    GNU General Public License for more details.
#
#    You should have receive a copy of the GNU General Public License
#    along with this program.  If not, see <http://www.gnu.org/licenses/>.
# Any questions please contact joey@augur.net

import branches as BRANCHES
import events as EVENTS
import info as INFO
inset('refund.se')
inset('functions/eventHelpers.se')

### This contract keeps track of data associated with reporting periods and the events + reports in them

# This keeps track of info in a period for the events in that period, it takes a branch and votePeriod as params, respectively
    # Events is 0 indexed and stores the events in a period [this allows the client to loop through and detect which events a given user should report on]
    # eventToIndex returns an event index for a given eventid
    # requiredEvents states whether a given event is required to be reported on or not [a round2 backstop or a fork event are both required]
    # committed takes an event id and maps to how many reports committed it has
    # subsidy is money for paying back a user for calculating the targeted num of reports for an event
    # eventWeight is number of reports on an event in a round 1 event, total rep reported on it in a backstop 1 or fork event
    # repEvent is the amount of rep that has reported on an event
    # lesserReportNum is the number of reports an event should have [the lesser of how many it can afford from fees and how many it should have due to outstanding share value]
    # numberEvents is the total number of events in a given reporting period
    # roundTwoNumEvents is the number of round 2 events in a given reporting period
    # numReqEvents is the number of events that are required to be reported on in a given reporting period
    # numberRemoved is the number of events that no longer have to be reported on in this period [a good example is an event that was resolved early successfully]
    # numEventsToReportOn is the number of events available for reporting on [not including required events] * base number of reporters per event [this is multiplied by a user's periodRepWeight to figure out how many events they should be reporting on in a given period]
    # feeValue is the value of all fees for all markets that have events expiring in this period denominated in wei
    # afterFork is the number of events created for a fork period or 2 periods after that provided the events were created after the fork was initiated
data periodEventInfo[][](events[], eventToIndex[], requiredEvents[], committed[], subsidy[], eventWeight[], lesserReportNum[], numberEvents, roundTwoNumEvents, numReqEvents, numberRemoved, numEventsToReportOn, feeValue, afterFork)

# This keeps track of info in a period for the reporters, it takes a branch and votePeriod as params, respectively
    # Before rep is the amount of active rep a user has before any penalizations for reporting incorrectly
    # After rep is the amount of active rep a user has after all the modifications to their rep at the end of a period [it's initially equal to the before rep]
    # Period dormant rep is how much rep a user has dormant at the start of a period
    # Report hash stores the hash of a report&salt a user submitted for a given report [takes reporter, event as params]
    # Salty encrypted hash stores an encrypted concatenation of the salt and a report: it allows users to easily migrate across devices [takes reporter, event as params]
    # Report is the report a reporter submitted for a given event [takes reporter, event as params]
    # Ethics is the ethicality a reporter submitted for a given event [takes reporter, event as params]
    # numReportsSubmitted is the number of a reports a reporter has submitted for this period
    # periodRepWeight is a weighting used to calculate how many events a reporter should report on in a given period
    # numberOfActiveReporters is number of reporters active in this reporting period who are able to claim fees for reporting
    # reporters is a 0 indexed array of the active reporters
data reporterPeriodInfo[][](beforeRep[], afterRep[], periodDormantRep[], reportHash[][], saltyEncryptedHash[][], report[][], ethics[][], numReportsSubmitted[], periodRepWeight[], numberOfActiveReporters, reporters[])

# This takes a period and event as params (e.g self.modeItems[period][event]) and stores mode data for categorical & scalar event reports
    # reportValue takes a possible reported value [say .72 in fixed point] as a key and the value is how many reports that event has, or in the case of a backstop, how much rep has reported on that event
    # currentMode keeps track of the current mode report for an event or which reportValue key has the highest value of reports/rep reported on it
    # currentModeItems is how many reports or rep reported the current mode has, which is used in determining whether there's a new mode
data modeItems[][](reportValue[], currentMode, currentModeItems)

macro MAX_THRESHOLD: 10 ** 54
macro COST_FOR_EVENT_REPORT_CALCULATION: 500000

def getSaltyEncryptedHash(branch, period, reporter, event):
    return(self.reporterPeriodInfo[branch][period].saltyEncryptedHash[reporter][event])

def setSaltyEncryptedHash(branch, period, reporter, saltyEncryptedHash, event):
    # if(!self.whitelist.check(msg.sender)):
    #   throw()
    self.reporterPeriodInfo[branch][period].saltyEncryptedHash[reporter][event] = saltyEncryptedHash
    return(1)

# Refunds cost to calculate number of reports for an event
def refundCost(to, branch, period, event):
    if(!send(to, self.periodEventInfo[branch][period].subsidy[event])):
        throw()
    return(1)

# @return fxp
def getSubsidy(branch, period, event):
    return(self.periodEventInfo[branch][period].subsidy[event])

# @return fxp
def getPeriodRepWeight(branch, votePeriod, sender):
    return(self.reporterPeriodInfo[branch][votePeriod].periodRepWeight[sender])

def setPeriodRepWeight(branch, votePeriod, sender, value):
    self.reporterPeriodInfo[branch][votePeriod].periodRepWeight[sender] = value
    return(1)

def getReportHash(branch, period, reporter, event):
    return(self.reporterPeriodInfo[branch][period].reportHash[reporter][event])

def setEthicReport(branch, period, event, ethics, sender):
    self.reporterPeriodInfo[branch][period].ethics[sender][event] = ethics
    return(1)

def setReport(branch, period, event, report, sender):
    self.reporterPeriodInfo[branch][period].report[sender][event] = report
    return(1)

# @return fxp
def setBeforeRep(branch, period, rep, sender):
    self.reporterPeriodInfo[branch][period].beforeRep[sender] = rep
    self.reporterPeriodInfo[branch][period].reporters[self.reporterPeriodInfo[branch][period].numberOfActiveReporters] = sender
    self.reporterPeriodInfo[branch][period].numberOfActiveReporters += 1
    return(rep)

# @return fxp
def setAfterRep(branch, period, rep, sender):
    self.reporterPeriodInfo[branch][period].afterRep[sender] = rep
    return(rep)

# @return fxp
def setPeriodDormantRep(branch, period, rep, sender):
    self.reporterPeriodInfo[branch][period].periodDormantRep[sender] = rep
    return(rep)

# @return fxp
def getLesserReportNum(branch, period, event):
    return(self.periodEventInfo[branch][period].lesserReportNum[event])

def getCurrentModeItems(period, event):
    return(self.modeItems[period][event].currentModeItems)

# @return fxp
def getCurrentMode(period, event):
    return(self.modeItems[period][event].currentMode)

# returns weight of a report value for the mode
# @return fxp
def getWeightOfReport(period, event, report):
    return(self.modeItems[period][event].reportValue[report])

# @return fxp
def getEthicReport(branch, period, event, sender):
    return(self.reporterPeriodInfo[branch][period].ethics[sender][event])

# @return fxp
def getReport(branch, period, event, sender):
    # if(!self.whitelist.check(msg.sender)):
        #   throw()
    return(self.reporterPeriodInfo[branch][period].report[sender][event])

# @return fxp
def getBeforeRep(branch, period, sender):
    return(self.reporterPeriodInfo[branch][period].beforeRep[sender])

# @return fxp
def getAfterRep(branch, period, sender):
    return(self.reporterPeriodInfo[branch][period].afterRep[sender])

# @return fxp
def getPeriodDormantRep(branch, period, sender):
    return(self.reporterPeriodInfo[branch][period].periodDormantRep[sender])

def getNumReportsSubmitted(branch, votePeriod, sender):
    return(self.reporterPeriodInfo[branch][votePeriod].numReportsSubmitted[sender])

# @return fxp
def getEventWeight(branch, votePeriod, event):
    return(self.periodEventInfo[branch][votePeriod].eventWeight[event])

def getNumRoundTwo(branch, period):
    return(self.periodEventInfo[branch][period].roundTwoNumEvents)

def addRoundTwo(branch, period):
    self.periodEventInfo[branch][period].roundTwoNumEvents += 1
    return(1)

def getRequired(event, period, branch):
    return(self.periodEventInfo[branch][period].requiredEvents[event])

def getNumRequired(branch, period):
    return(self.periodEventInfo[branch][period].numReqEvents)

# Return 0 means already required
def setEventRequired(branch, period, event):
    if(!self.periodEventInfo[branch][period].requiredEvents[event]):
        self.periodEventInfo[branch][period].requiredEvents[event] = 1
        self.periodEventInfo[branch][period].numReqEvents += 1
        return(1)
    else:
        return(0)

# With this function you can get the events and report on outcomes
# @return all events in a branch and expiration period
def getEvents(branch, period):
    numEvents = self.periodEventInfo[branch][period].numberEvents
    events = array(numEvents)
    i = 0
    while(i < numEvents):
        events[i] = self.periodEventInfo[branch][period].events[i]
        i += 1
    return(events: arr)

def getEventsRange(branch, period, start, end):
    numEvents = end - start
    events = array(numEvents)
    i = start
    index = 0
    while(i < end):
        events[index] = self.periodEventInfo[branch][period].events[i]
        index += 1
        i += 1
    return(events: arr)

def getReportsCommitted(branch, period, event):
    return(self.periodEventInfo[branch][period].committed[event])

def getEventIndex(branch, period, event):
    return(self.periodEventInfo[branch][period].eventToIndex[event])

# gets number of available events to report on multiplied by base reporters per event as a minimum, not counting required or removed events
# -1: voting not started
def setNumEventsToReportOn(branch):
    # whitelist to only makeReports
    period = BRANCHES.getVotePeriod(branch)
    eventsInPeriod = self.periodEventInfo[branch][period].numberEvents
    numberOfRequiredEvents = self.periodEventInfo[branch][period].numReqEvents
    numberOfRemovedEvents = self.periodEventInfo[branch][period].numberRemoved
    forkPeriod = BRANCHES.getForkPeriod(branch)
    forkScenario = period == (forkPeriod + 1) or period == (forkPeriod + 2)
    if(forkScenario):
        # only count events made after fork
        self.periodEventInfo[branch][period].numEventsToReportOn = self.periodEventInfo[branch][period].afterFork * BRANCHES.getBaseReporters(branch)
    else:
        self.periodEventInfo[branch][period].numEventsToReportOn = (eventsInPeriod - numberOfRequiredEvents - numberOfRemovedEvents) * BRANCHES.getBaseReporters(branch)
    return(1)

# gets number of available events to report on, not counting required events
def getNumEventsToReportOn(branch, period):
    return(self.periodEventInfo[branch][period].numEventsToReportOn)

# @return wei
def getFeeValue(branch, expIndex):
    return(self.periodEventInfo[branch][expIndex].feeValue)

def getNumberEvents(branch, period):
    return(self.periodEventInfo[branch][period].numberEvents)

def getEvent(branch, period, eventIndex):
    return(self.periodEventInfo[branch][period].events[eventIndex])

# check that msg.sender is one of our function contracts
def addEvent(branch, futurePeriod, event, subsidy, currency, wallet, afterFork):
    # if(!self.whitelist.check(msg.sender)):
    #   throw()
    numberEvents = self.periodEventInfo[branch][futurePeriod].numberEvents
    self.periodEventInfo[branch][futurePeriod].events[numberEvents] = event
    self.periodEventInfo[branch][futurePeriod].eventToIndex[event] = numberEvents
    self.periodEventInfo[branch][futurePeriod].numberEvents += 1
    self.periodEventInfo[branch][futurePeriod].subsidy[event] += subsidy
    self.periodEventInfo[branch][futurePeriod].afterFork += afterFork
    INFO.setCurrencyAndWallet(currency, wallet)
    return(1)

def deleteEvent(branch, period, event):
    i = self.periodEventInfo[branch][period].eventToIndex[event]
    self.periodEventInfo[branch][period].events[i] = 0
    self.periodEventInfo[branch][period].eventToIndex[event] = 0
    return(1)

def removeEvent(branch, period):
    self.periodEventInfo[branch][period].numberRemoved += 1
    return(1)

def getNumRemoved(branch, period):
    return(self.periodEventInfo[branch][period].numberRemoved)

def adjustPeriodFeeValue(branch, expIndex, amount):
    self.periodEventInfo[branch][expIndex].feeValue += amount
    return(1)

def setReportHash(branch, period, reporter, reportHash, event):
    # if(!self.whitelist.check(msg.sender)):
    #   throw()
    self.reporterPeriodInfo[branch][period].reportHash[reporter][event] = reportHash
    self.periodEventInfo[branch][period].committed[event] += 1
    return(1)

# called in case an event doesn't get reported on at all in a period
def moveEvent(branch, event):
<<<<<<< HEAD
    periodLength = BRANCHES.getPeriodLength(branch)
    if(BRANCHES.getVotePeriod(branch) > EVENTS.getExpiration(event) / periodLength and !EVENTS.getUncaughtOutcome(event) and !eventCreatedPriorToFork(event)):
        period = block.timestamp / periodLength
        forkPeriod = BRANCHES.getForkPeriod(branch)
        afterFork = 0
        if(period == (forkPeriod + 1) or period == (forkPeriod + 2)):
            afterFork = 1
        currency = INFO.getCurrency(event)
        wallet = INFO.getWallet(event)
=======
    period = EVENTS.getExpiration(event) / BRANCHES.getPeriodLength(branch)
    if(BRANCHES.getVotePeriod(branch) > period && !EVENTS.getUncaughtOutcome(event)):
>>>>>>> 4d7759a3
        # add to next expiration period
        EXPEVENTS.addEvent(branch, period, event, COST_FOR_EVENT_REPORT_CALCULATION * tx.gasprice, currency, wallet, afterFork)

        EVENTS.setExpiration(event, block.timestamp)
        EVENTS.setThreshold(event, MAX_THRESHOLD)
        return(1)
    else:
        return(0)

def addToWeightOfReport(period, event, report, amount):
    self.modeItems[period][event].reportValue[report] += amount
    return(1)

def setCurrentMode(period, event, mode):
    self.modeItems[period][event].currentMode = mode
    return(1)

# basically setting current mode's weight
def setCurrentModeItems(period, event, modeReport):
    self.modeItems[period][event].currentModeItems = self.modeItems[period][event].reportValue[modeReport]
    return(1)

def setEventWeight(branch, votePeriod, event, num):
    self.periodEventInfo[branch][votePeriod].eventWeight[event] = num
    return(1)

def countReportAsSubmitted(branch, votePeriod, event, sender, weight):
    self.periodEventInfo[branch][votePeriod].eventWeight[event] += weight
    self.reporterPeriodInfo[branch][votePeriod].numReportsSubmitted[sender] += 1
    return(1)

def addReportToReportsSubmitted(branch, period, user):
    self.reporterPeriodInfo[branch][period].numReportsSubmitted[user] += 1
    return(1)

def setLesserReportNum(branch, period, event, num):
    self.periodEventInfo[branch][period].lesserReportNum[event] = num
    return(1)

def getActiveReporters(branch, period, from, to):
        if(to == 0):
            to = self.reporterPeriodInfo[branch][period].numberOfActiveReporters
        i = from
        reporters = array((to - from))
        while i < to:
            reporters[i] = self.reporterPeriodInfo[branch][period].reporters[i]
            i += 1
        return(reporters: arr)

def getNumActiveReporters(branch, period):
    return(self.reporterPeriodInfo[branch][period].numberOfActiveReporters)
    
def getAfterFork(branch, votePeriod):
    return(self.periodEventInfo[branch][votePeriod].afterFork)<|MERGE_RESOLUTION|>--- conflicted
+++ resolved
@@ -64,7 +64,7 @@
     # currentModeItems is how many reports or rep reported the current mode has, which is used in determining whether there's a new mode
 data modeItems[][](reportValue[], currentMode, currentModeItems)
 
-macro MAX_THRESHOLD: 10 ** 54
+macro MAX_THRESHOLD: 2**192
 macro COST_FOR_EVENT_REPORT_CALCULATION: 500000
 
 def getSaltyEncryptedHash(branch, period, reporter, event):
@@ -287,7 +287,6 @@
 
 # called in case an event doesn't get reported on at all in a period
 def moveEvent(branch, event):
-<<<<<<< HEAD
     periodLength = BRANCHES.getPeriodLength(branch)
     if(BRANCHES.getVotePeriod(branch) > EVENTS.getExpiration(event) / periodLength and !EVENTS.getUncaughtOutcome(event) and !eventCreatedPriorToFork(event)):
         period = block.timestamp / periodLength
@@ -297,10 +296,6 @@
             afterFork = 1
         currency = INFO.getCurrency(event)
         wallet = INFO.getWallet(event)
-=======
-    period = EVENTS.getExpiration(event) / BRANCHES.getPeriodLength(branch)
-    if(BRANCHES.getVotePeriod(branch) > period && !EVENTS.getUncaughtOutcome(event)):
->>>>>>> 4d7759a3
         # add to next expiration period
         EXPEVENTS.addEvent(branch, period, event, COST_FOR_EVENT_REPORT_CALCULATION * tx.gasprice, currency, wallet, afterFork)
 
