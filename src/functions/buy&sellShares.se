--- conflicted
+++ resolved
@@ -168,124 +168,4 @@
     if(CASH.balance(msg.sender) < (amount * price * fee / ONE^2)):
         return(-4)
     save_trade(ASK, amount, price, market, outcome, branch, participantNumber, fee, msg.sender)
-<<<<<<< HEAD
-    return(FAILURE)
-
-# Example:
-    #buyer gives up say 20
-    #complete set cost is say 100
-    #fee is say 2
-    #market should lose 20 from buyer's escrowed money
-    #market should gain 100 from complete set
-    #person short selling should give the market 80 [complete set cost less shares sold]
-    #plus fees
-        #1 should go to branch
-        #1 should go to creator
-def short_sell(buyer_trade_id, max_amount):
-    refund()
-    # check trade hash
-    tradeInfo = array(3)
-    tradeInfo[0] = buyer_trade_id
-    tradeInfo[1] = max_amount
-    tradeInfo[2] = 0
-    tradeHash = sha3(tradeInfo, items=3)
-    if(TRADES.checkHash(tradeHash, msg.sender)==-1):
-        return(-2)
-    # Get trade
-    trade = array(TRADE_FIELDS)
-    trade = TRADES.get_trade(buyer_trade_id, outitems=TRADE_FIELDS)
-    if !trade:
-        return(3)
-    # Get market
-    type = trade[1]
-    if(type!=BID):
-        return(4)
-    market = trade[2]
-    if(MARKETS.getOneWinningOutcome(market, 0)):
-        return(-4)
-    orig_amount = trade[3]
-    price = trade[4]
-    owner = trade[5]
-    outcome = trade[7]
-    if(owner == msg.sender or owner == tx.origin):
-        return(5)
-    # Make sure the trade has been mined, obvious HFT prevention
-    if block.number <= trade[6]:
-        return(TRADE_SAME_BLOCK_PROHIBITED)
-    branch = MARKETS.getBranchID(market)
-    if(BRANCHES.getOracleOnly(branch)):
-        return(-1)
-    creator = INFO.getCreator(market)
-    trading_fee = MARKETS.getTradingFee(market)
-    cumScale = MARKETS.getCumScale(market)
-    amount = min(orig_amount, max_amount)
-    if(amount < 0):
-        return(INSUFFICIENT_BALANCE)
-    fee = amount * price * fee_percent(trading_fee, price, cumScale) / ONE^2
-    makerFeeRate = MARKETS.getMakerFees(market)
-    branchFees = (THREEFOURTHS+(ONEHALF - makerFeeRate)/2)*fee / ONE
-    creatorFees = (ONEFOURTH+(ONEHALF - makerFeeRate)/2)*fee / ONE
-    takerFeesTotal = branchFees + creatorFees
-    cost = amount*cumScale/ONE - (amount*price/ONE - takerFeesTotal)
-    if(CASH.balance(msg.sender) < cost):
-        return(INSUFFICIENT_BALANCE)
-
-    if(amount*price/ONE < 184467440738):
-        return(-4)
-
-    numOutcomes = MARKETS.getMarketNumOutcomes(market)
-    participantNumber = MARKETS.getParticipantNumber(market, msg.sender)
-    # if participant doesn't exist in market, add them
-    if(msg.sender != MARKETS.getParticipantID(market, participantNumber)):
-        participantNumber = MARKETS.addParticipant(market, msg.sender)
-
-    i = 1
-    # send shares of the event to user address
-    while i <= numOutcomes:
-        MARKETS.modifyShares(market, i, amount)
-        MARKETS.modifyParticipantShares(market, participantNumber, i, amount, 0, 0)
-        i += 1
-    if(BRANCHES.getVotePeriod(branch)<MARKETS.getTradingPeriod(market)):
-        MARKETS.modifySharesValue(market, amount*cumScale/ONE)
-        EXPEVENTS.adjustPeriodShareValueOutstanding(branch, MARKETS.getTradingPeriod(market), amount*cumScale/ONE)
-
-    # send money from user acc. to market address/account
-    # cost for shares
-    CASH.sendFrom(market, cost-takerFeesTotal, msg.sender)
-
-    # Fill buy order
-    # Determine fill amount
-    fill = amount
-    # Update trade amount or remove
-    if fill < orig_amount:
-        TRADES.fill_trade(trade_id, fill)
-    else:
-        remove_trade(trade_id, market)
-    # Update balances
-    ownerNum = MARKETS.getParticipantNumber(market, owner)
-    MARKETS.modifyParticipantShares(market, participantNumber, outcome, -fill, 0, 0)
-    MARKETS.modifyParticipantShares(market, ownerNum, outcome, fill, 0, 0)
-    # Transfer cash from person who bid to the person here who is selling [bidder has already sent/escrowed the cash to/with the market when submitting bid]
-    # 75% to branch + .5% more to branch per maker fee 1% decrease 
-    CASH.sendFrom(branch, branchFees, msg.sender)
-    # 25% to creator + .5% more to creator per 1% decrease in maker fees
-    CASH.sendFrom(creator, creatorFees, msg.sender)
-
-    # other party [maker] pay their part of the fee here too
-    fee = fee * makerFeeRate / ONE
-    CASH.subtractCash(market, fee)
-    CASH.addCash(creator, fee/2)
-    CASH.addCash(branch, fee/2)
-    
-    # only count branch fees here
-    MARKETS.addFees(market, fee/2+branchFees)
-
-    # Log transaction
-    log(type=log_fill_tx, market, msg.sender, owner, ASK, price, fill, trade_id, outcome)
-    # Log price, fill amount, type and timestamp
-    log(type=log_price, market, type, price, fill, block.timestamp, outcome, msg.sender)
-    MARKETS.setPrice(market, outcome, price)
-    return([SUCCESS, max_amount, fill, price]: arr)
-=======
-    return(FAILURE)
->>>>>>> 5dc74f4b
+    return(FAILURE)