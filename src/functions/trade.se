--- conflicted
+++ resolved
@@ -32,11 +32,6 @@
 inset('logReturn.se')
 inset('../data_api/float.se')
 
-<<<<<<< HEAD
-<<<<<<< HEAD
-event logPrice(market:indexed, sender:indexed, owner:indexed, type, price, amount, timestamp, tradeid, outcome)
-event logPriceShort(market:indexed, sender:indexed, owner:indexed, type, price, amount, timestamp, tradeid, outcome)
-=======
 # Trade scenarios:
     # Note: all [] scenarios are typical, if a user somehow gets an extra complete set it'll also be sold when doing a order, typically complete sets only sold when closing out a position or closing out a short
 
@@ -57,16 +52,9 @@
     # - Buying and don't own anything and taking, seller has outcome and is asking [no complete set fee charged].
 
 event logPrice(market:indexed, sender:indexed, owner:indexed, type, price, amount, timestamp, orderID, outcome, askerSharesFilled, askerMoneyFilled, bidderSharesFilled, bidderMoneyFilled)
->>>>>>> 0dc85836
 
 event tradeLogReturn(returnValue)
 event tradeLogArrayReturn(returnArray: arr)
-=======
-event log_fill_tx(market:indexed, sender:indexed, owner:indexed, type, price, amount, tradeid, outcome, timestamp, takerFee, makerFee, onChainPrice, tradeHash, tradeGroupID)
-event log_short_fill_tx(market:indexed, sender:indexed, owner:indexed, price, amount, tradeid, outcome, timestamp, takerFee, makerFee, numOutcomes, onChainPrice, tradeHash, tradeGroupID)
-event trade_logReturn(returnValue)
-event trade_logArrayReturn(returnArray: arr)
->>>>>>> 5a7a3702aa69dcedc74646eb7243e9d11cacee26
 
 macro logArrayReturn($a):
     log(type=tradeLogArrayReturn, $a)
@@ -106,18 +94,8 @@
     # -5: order in same block prohibited
 # amountTakerWants is amount of shares the taker wants to fill
 # picks orders off the book
-<<<<<<< HEAD
-<<<<<<< HEAD
-# needs to continue if a trade is filled / removed by the time we get here, not return, issues with insufficient balance ending when it should continue filling other order types
-# @return fxp
-def trade(fxpMaxValue, fxpMaxAmount, tradeIDs: arr):
-=======
-def trade(max_value, max_amount, trade_ids:arr, tradeGroupID):
->>>>>>> 5a7a3702aa69dcedc74646eb7243e9d11cacee26
-=======
 # @return fxp
 def trade(orderID, amountTakerWants):
->>>>>>> 0dc85836
     refund()
     if(MUTEX.getMutex()):
         throw()
@@ -130,210 +108,6 @@
     order = ORDERS.getOrder(orderID, outitems = ORDER_FIELDS)
     if(!order[0]):
         MUTEX.unsetMutex()
-<<<<<<< HEAD
-        logArrayReturn([-1])
-    # Try to fulfill each trade passed
-    t = 0
-    while(t < len(tradeIDs)):
-        # Get trade
-        trade = array(TRADE_FIELDS)
-<<<<<<< HEAD
-        trade = TRADES.getTrade(tradeIDs[t], outitems = TRADE_FIELDS)
-        if(!trade[0]):
-            MUTEX.unsetMutex()
-            logArrayReturn([0])
-        type = trade[1]
-        market = trade[2]
-        creator = INFO.getCreator(market)
-        amount = trade[3]
-        price = trade[4]
-        owner = trade[5]
-        outcome = trade[7]
-        fill = 0
-        checkTradePreconditions()
-        branch = MARKETS.getBranch(market)
-        
-        cumulativeScale = MARKETS.getCumulativeScale(market)
-
-        # Fill buy order
-        if(type == BID):
-            fillBid()
-        elif(type == ASK):
-            fillAsk()
-        elif(type == SHORT_OFFER):
-            fillShortOffer()
-        else:
-            throw()
-=======
-        trade = TRADES.get_trade(trade_ids[t], outitems=TRADE_FIELDS)
-        if trade[0] != 0:
-            # Get market
-            type = trade[1]
-            market = trade[2]
-            creator = INFO.getCreator(market)
-            amount = trade[3]
-            price = trade[4]
-            owner = trade[5]
-            outcome = trade[7]
-            eventID = MARKETS.getMarketEvent(market, 0)
-            minValue = EVENTS.getMinValue(eventID)
-            maxValue = EVENTS.getMaxValue(eventID)
-            if ((maxValue != TWO or minValue != ONE) and EVENTS.getNumOutcomes(eventID) == 2):
-                displayPrice = price + minValue
-            else:
-                displayPrice = price
-            if(owner != msg.sender and owner != tx.origin):
-                # Make sure the trade has been mined, obvious HFT prevention
-                if block.number <= trade[6]:
-                    logReturn(trade_logReturn, TRADE_SAME_BLOCK_PROHIBITED)
-                branch = MARKETS.getBranchID(market)
-                fee = fee_percent(MARKETS.getTradingFee(market), price, MARKETS.getCumScale(market))
-                # Fill buy order
-                if type == BID:
-                    # Get available balance of shares
-                    balance = MARKETS.getParticipantSharesPurchased(market, msg.sender, outcome)
-                    if balance <= 0:
-                        logReturn(trade_logReturn, INSUFFICIENT_BALANCE)
-                    if max_amount > 0:
-                        makerFeeRate = MARKETS.getMakerFees(market)
-                        # Determine fill amount
-                        fill = min(amount, min(balance, max_amount))
-                        # Calculate value
-                        value = (fill * price)/ONE
-                        # must trade at least 0.00000001 in value
-                        if value >= MINIMUM_TRADE_SIZE:
-                            # Update trade amount or remove
-                            if fill < amount:
-                                TRADES.fill_trade(trade_ids[t], fill)
-                            else:
-                                remove_trade(trade_ids[t], market)
-                            # Update balances
-                            MARKETS.modifyParticipantShares(market, msg.sender, outcome, -fill, 0)
-                            MARKETS.modifyParticipantShares(market, owner, outcome, fill, 0)
-                            # Transfer cash from person who bid to the person here who is selling [bidder has already sent/escrowed the cash to/with the market when submitting bid]
-                            fee = value * fee / ONE
-                            branchFees = (THREEFOURTHS+(ONEHALF - makerFeeRate)/2)*fee / ONE
-                            creatorFees = (ONEFOURTH+(ONEHALF - makerFeeRate)/2)*fee / ONE
-                            takerFeesTotal = branchFees + creatorFees
-                            CASH.addCash(msg.sender, value - takerFeesTotal)
-                            # 75% to branch + .5% more to branch per maker fee 1% decrease
-                            CASH.addCash(branch, branchFees)
-                            # 25% to creator + .5% more to creator per 1% decrease in maker fees
-                            CASH.addCash(creator, creatorFees)
-                            CASH.subtractCash(market, value)
-
-                            # other party [maker] pays their part of the fee here too [they previously escrowed it in the market]
-                            fee = fee * makerFeeRate / ONE
-                            CASH.subtractCash(market, fee)
-                            CASH.addCash(creator, fee/2)
-                            CASH.addCash(branch, fee/2)
-
-                            # needed to keep track of how many fees a market has raised
-                            # only count branch fees here
-                            MARKETS.addFees(market, fee/2+branchFees)
-                            # Update max_amount
-                            max_amount -= fill
-                            # Log transaction
-                            log(type=log_fill_tx, market, msg.sender, owner, ASK, displayPrice, fill, trade_ids[t], outcome, block.timestamp, takerFeesTotal, fee, price, tradeHash, tradeGroupID)
-                elif type == ASK:
-                    balance = CASH.balance(msg.sender)
-                    if balance <= 0:
-                        logReturn(trade_logReturn, INSUFFICIENT_BALANCE)
-                    makerFeeRate = MARKETS.getMakerFees(market)
-                    takerFee = (ONEPOINTFIVE - makerFeeRate)*fee / ONE
-                    total_trade_cost = amount * price / ONE * (takerFee+ONE) / ONE
-                    # trade value to spend is equal to min(moneyUserOwns, moneyUserWantsToSpend, valueOfTradeThatIsUnfilledIncludingFees)
-                    value_to_spend = min(total_trade_cost, min(max_value, balance))
-                    # Determine fill amount
-                    fill = value_to_spend*ONE / price * ONE / (takerFee+ONE)
-                    trade_value_excluding_fees = fill*price/ONE
-                    if(trade_value_excluding_fees >= MINIMUM_TRADE_SIZE):
-                        # Update trade amount or remove filled trade
-                        if fill < amount:
-                            TRADES.fill_trade(trade_ids[t], fill)
-                        else:
-                            remove_trade(trade_ids[t], market)
-                        # Update balances [user asking has already gotten rid of shares in escrow, just need to add them to the buyer]
-                        MARKETS.modifyParticipantShares(market, msg.sender, outcome, fill, 0)
-
-                        branchFees = (THREEFOURTHS+(ONEHALF - makerFeeRate)/2)*trade_value_excluding_fees/ONE * fee / ONE
-                        creatorFees = (ONEFOURTH+(ONEHALF - makerFeeRate)/2)*trade_value_excluding_fees/ONE * fee / ONE
-                        # Transfer cash from user to person who has ask order and pay fee to branch and market creator
-                        # 75% to branch + .5% more to branch per maker fee 1% decrease 
-                        CASH.addCash(branch, branchFees)
-                        # 25% to creator + .5% more to creator per 1% decrease in maker fees
-                        CASH.addCash(creator, creatorFees)
-                        takerFeesTotal = branchFees + creatorFees
-                        CASH.addCash(owner, value_to_spend - takerFeesTotal)
-                        CASH.subtractCash(msg.sender, value_to_spend)
-
-                        # other party [maker] pay their part of the fee here too
-                        makerFee = trade_value_excluding_fees * makerFeeRate / ONE * fee / ONE
-                        CASH.subtractCash(market, makerFee)
-                        CASH.addCash(creator, makerFee/2)
-                        CASH.addCash(branch, makerFee/2)
-
-                        # only count branch fees here
-                        MARKETS.addFees(market, makerFee/2+branchFees)
-                        # Update max_value
-                        max_value -= value_to_spend
-                        # Log transaction
-                        log(type=log_fill_tx, market, msg.sender, owner, BID, displayPrice, fill, trade_ids[t], outcome, block.timestamp, takerFeesTotal, makerFee, price, tradeHash, tradeGroupID)
->>>>>>> 5a7a3702aa69dcedc74646eb7243e9d11cacee26
-
-        # Log price, fill amount, type and timestamp
-        MARKETS.setPrice(market, outcome, price)
-        # Next trade
-        t += 1
-    MUTEX.unsetMutex()
-    logArrayReturn([SUCCESS, fxpMaxValue, fxpMaxAmount])
-
-# Allows a user to "short" by buying n complete sets and selling n shares of the unwanted outcome to a bid on the book in one tx
-# Example:
-    # buyer gives up say 20
-    # complete set cost is say 100
-    # market should lose 20 from buyer's escrowed money
-    # market should gain 100 from complete set
-    # person short selling should give the market 80 [complete set cost less shares sold]
-# Errors:
-<<<<<<< HEAD
-    # 0: trade doesn't exist
-    # -1: invalid trade hash/commitment
-    # -2: not a large enough trade
-    # -3: can't pickup your own trade
-    # -4: insufficient balance
-    # -5: trade in same block prohibited
-    # -6: must be a bid, not an ask
-# @return fxp
-def shortSell(buyerTradeIDs: arr, fxpMaxAmount):
-=======
-    # -1: trade doesn't exist
-    # -2: invalid trade hash/commitment
-    # -3: must be a bid, not an ask
-    # -4: market is already resolved
-    # -5: can't pickup your own trade
-    # -6: can't trade on oracle only branch
-    # -7: not a large enough trade
-    # 10: insufficient balance
-    # 22: trade in same block prohibited
-def short_sell(buyer_trade_id, max_amount, tradeGroupID):
->>>>>>> 5a7a3702aa69dcedc74646eb7243e9d11cacee26
-    refund()
-    if(MUTEX.getMutex()):
-        throw()
-    MUTEX.setMutex()
-    i = 0
-    trades = 0
-    while(i < len(buyerTradeIDs)):
-        trades += buyerTradeIDs[i]
-        i += 1
-    tradeInfo = array(3)
-    tradeInfo[0] = trades
-    tradeInfo[1] = fxpMaxAmount
-    tradeInfo[2] = 0
-    tradeHash = sha3(tradeInfo, items = 3)
-    if(TRADES.checkHash(tradeHash, msg.sender) == -1):
-=======
         logArrayReturn([0])
     type = order[1]
     market = order[2]
@@ -355,7 +129,6 @@
     orderInfo[3] = msg.sender
     orderHash = sha3(orderInfo, items = 4)
     if(ORDERS.checkHash(orderHash, msg.sender) == -1):
->>>>>>> 0dc85836
         MUTEX.unsetMutex()
         logArrayReturn([-1])
 
@@ -559,32 +332,9 @@
         bidderSharesFilled = fill
         remainderToFill = safeSub(remainderToFill, fill)
 
-<<<<<<< HEAD
-    fxpMaxAmount -= fill
-    # Log transaction [ASK b/c it's filling a bid so from trader's perspective they're asking]
-    log(type = logPriceShort, market, msg.sender, owner, ASK, price, fill, block.timestamp, buyerTradeIDs[t], outcome)
-
-macro fillShortOrder():
-    balance = INFO.getCurrency(market).balanceOf(msg.sender)
-    totalTradeCost = amount * price / ONE
-    # trade value to spend is equal to min(moneyUserOwns, moneyUserWantsToSpend, valueOfTradeThatIsUnfilled)
-    valueToSpend = min(totalTradeCost, min(fxpMaxValue, balance))
-    # Determine fill amount
-    fill = valueToSpend * ONE / price
-    if(valueToSpend < MIN_TRADE_VALUE):
-        MUTEX.unsetMutex()
-        logArrayReturn([INSUFFICIENT_BALANCE])
-    # Update trade amount or remove filled trade
-    if(fill < amount):
-        TRADES.fillTrade(tradeIDs[t], fill)
-    else:
-<<<<<<< HEAD
-        removeTrade(tradeIDs[t], market)
-=======
     if(remainderToFill):
         bidderMoneyFilled = remainderToFill
         remainderToFill = safeSub(remainderToFill, remainderToFill)
->>>>>>> 0dc85836
 
     # send bidder sumOfFills shares by just creating them and giving them to them
     MARKETS.modifyParticipantShares(market, msg.sender, outcome, sumOfFills, 1)
@@ -611,15 +361,6 @@
     sellMakersCompleteSets()
 
     # Log transaction [BID b/c it's filling an ask so from trader's perspective they're bidding]
-<<<<<<< HEAD
-    log(type = logPrice, market, msg.sender, owner, BID, price, fill, block.timestamp, tradeIDs[t], outcome)
-=======
-        displayPrice = price
-    log(type=log_short_fill_tx, market, msg.sender, owner, displayPrice, fill, buyer_trade_id, outcome, block.timestamp, takerFeesTotal, fee, numOutcomes, price, tradeHash, tradeGroupID)
-    MARKETS.setPrice(market, outcome, displayPrice)
-    logArrayReturn([SUCCESS, max_amount, fill, price])
->>>>>>> 5a7a3702aa69dcedc74646eb7243e9d11cacee26
-=======
     log(type = logPrice, market, msg.sender, owner, BID, price, sumOfFills, block.timestamp, orderID, outcome, askerSharesFilled, askerMoneyFilled, bidderSharesFilled, bidderMoneyFilled)
 
 
@@ -646,5 +387,4 @@
             MARKETS.modifySharesValue(market, safeFxpMul(-sharesHeld, cumulativeScale))
         currency = INFO.getCurrency(market)
         if(!INFO.getWallet(market).transfer(INFO.getCreator(market), safeDiv(fee, 2))):
-            throw()
->>>>>>> 0dc85836
+            throw()