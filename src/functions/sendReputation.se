# This software (Augur) allows buying and selling event outcomes in ethereum
# Copyright (C) 2015 Forecast Foundation OU
#    This program is free software; you can redistribute it and/or modify
#    it under the terms of the GNU General Public License as published by
#    the Free Software Foundation; either version 2 of the License, or
#    (at your option) any later version.
#
#    This program is free software: you can redistribute it and/or modify
#    it under the terms of the GNU General Public License as published by
#    the Free Software Foundation, either version 3 of the License, or
#    (at your option) any later version.
#
#    This program is distributed in the hope that it will be useful, #    but WITHOUT ANY WARRANTY; without even the implied warranty of
#    MERCHANTABILITY or FITNESS FOR A PARTICULAR PURPOSE.  See the
#    GNU General Public License for more details.
#
#    You should have received a copy of the GNU General Public License
#    along with this program.  If not, see <http://www.gnu.org/licenses/>.
# Any questions please contact joey@augur.net

extern controller: [lookup:[int256]:int256, checkWhitelist:[int256]:int256]

BRANCHES = self.controller.lookup('branches')
extern branches: [addCurrency:[int256,int256,int256,int256]:int256, addMarketToBranch:[int256,int256]:int256, disableCurrency:[int256,int256]:int256, getBaseReporters:[int256]:int256, getBranchByNum:[int256]:int256, getBranchCurrency:[int256,int256]:int256, getBranchWallet:[int256,int256]:int256, getBranches:[]:int256[], getBranchesStartingAt:[int256]:int256[], getCreationDate:[int256]:int256, getCurrencyActive:[int256,int256]:int256, getCurrencyByContract:[int256,int256]:int256, getCurrencyRate:[int256,int256]:int256, getEventForkedOver:[int256]:int256, getForkPeriod:[int256]:int256, getForkTime:[int256]:int256, getInitialBalance:[int256,int256,int256]:int256, getMarketIDsInBranch:[int256,int256,int256]:int256[], getMinTradingFee:[int256]:int256, getMostRecentChild:[int256]:int256, getNumBranches:[]:int256, getNumCurrencies:[int256]:int256, getNumMarketsBranch:[int256]:int256, getOracleOnly:[int256]:int256, getParent:[int256]:int256, getParentPeriod:[int256]:int256, getPeriodLength:[int256]:int256, getVotePeriod:[int256]:int256, incrementPeriod:[int256]:int256, initializeBranch:[int256,int256,int256,int256,int256,int256,int256,int256,int256]:int256, reactivateCurrency:[int256,int256]:int256, removeLastCurrency:[int256]:int256, replaceCurrency:[int256,int256,int256,int256,int256]:int256, setBaseReporters:[int256,int256]:int256, setEventForkedOver:[int256,int256]:int256, setForkPeriod:[int256]:int256, setInitialBalance:[int256,int256,int256,int256]:int256, setMostRecentChild:[int256,int256]:int256, updateCurrencyRate:[int256,int256,int256,int256]:int256, updateNumCurrencies:[int256,int256]:int256]

REPORTING = self.controller.lookup('reporting')
extern reporting: [addDormantRep:[int256,int256,int256]:int256, addRep:[int256,int256,int256]:int256, addReporter:[int256,int256,int256,int256,int256]:int256, adjustActiveRep:[int256,int256]:int256, balanceOfReporter:[int256,int256]:int256, claimInitialRepFromRepContract:[]:int256, getActiveRep:[int256]:int256, getDormantRepByIndex:[int256,int256]:int256, getNumberReporters:[int256]:int256, getRepBalance:[int256,int256]:int256, getRepByIndex:[int256,int256]:int256, getReportedOnNonFinalRoundTwoEvent:[int256,int256]:int256, getReporterID:[int256,int256]:int256, getReputation:[int256]:int256[], getTotalRep:[int256]:int256, repIDToIndex:[int256,int256]:int256, setInitialReporters:[int256]:int256, setRep:[int256,int256,int256]:int256, setReportedOnNonFinalRoundTwoEvent:[int256,int256,int256]:int256, subtractDormantRep:[int256,int256,int256]:int256, subtractRep:[int256,int256,int256]:int256, totalSupply:[int256]:int256]

CATCHUP = self.controller.lookup('penalizationCatchup')
extern penalizationCatchup: [penalizationCatchup:[int256,int256]:int256]

CONSENSUS = self.controller.lookup('consensusData')
extern consensusData: [decreaseDenominator:[int256,int256,int256]:int256, doRefund:[int256,int256]:int256, getBaseReportersLastPeriod:[int256]:int256, getDenominator:[int256,int256]:int256, getFeeFirst:[int256,int256]:int256, getFeesCollected:[int256,int256,int256,int256]:int256, getNotEnoughPenalized:[int256,int256,int256]:int256, getPenalized:[int256,int256,int256,int256]:int256, getPenalizedNum:[int256,int256,int256]:int256, getPenalizedUpTo:[int256,int256]:int256, getPeriodBalance:[int256,int256]:int256, getRepCollected:[int256,int256,int256]:int256, getRepRedistributionDone:[int256,int256]:int256, getSlashed:[int256,int256,int256]:int256, increaseDenominator:[int256,int256,int256]:int256, increasePenalizedNum:[int256,int256,int256,int256]:int256, setBaseReportersLastPeriod:[int256,int256]:int256, setFeeFirst:[int256,int256,int256]:int256, setFeesCollected:[int256,int256,int256,int256]:int256, setNotEnoughPenalized:[int256,int256,int256]:int256, setPenalized:[int256,int256,int256,int256]:int256, setPenalizedUpTo:[int256,int256,int256]:int256, setPeriodBalance:[int256,int256,int256]:int256, setRefund:[int256,int256]:int256, setRepCollected:[int256,int256,int256]:int256, setSlashed:[int256,int256,int256]:int256]

INCREMENTPERIOD = self.controller.lookup('consensus')
extern consensus: [incrementPeriodAfterReporting:[int256]:int256, penalizeWrong:[int256,int256]:_]

REPCONTRACT = self.controller.lookup('repContract')
extern repContract: [allowance:[address,address]:uint256, approve:[address,uint256]:uint256, balanceOf:[address]:uint256, decimals:[]:uint256, getRidOfDustForLaunch:[]:int256, getSeeded:[]:uint256, name:[]:uint256, setSaleDistribution:[address[],uint256[]]:uint256, symbol:[]:uint256, totalSupply:[]:uint256, transfer:[address,uint256]:uint256, transferFrom:[address,address,uint256]:uint256]

BACKSTOPS = self.controller.lookup('backstops')
extern backstops: [adjForkBondPaid:[int256,int256]:int256, doRoundTwoRefund:[int256,int256]:int256, getBondAmount:[int256]:int256, getBondPaid:[int256]:int256, getBondPoster:[int256]:int256, getBondReturned:[int256]:int256, getDisputedOverEthics:[int256]:int256, getFinal:[int256]:int256, getForkBondPaid:[int256]:int256, getForkBondPoster:[int256]:int256, getForkedOverEthicality:[int256]:int256, getMoved:[int256]:int256, getOriginalBranch:[int256]:int256, getOriginalEthicality:[int256]:int256, getOriginalOutcome:[int256]:int256, getOriginalVotePeriod:[int256]:int256, getResolved:[int256,int256]:int256, getRoundTwo:[int256]:int256, increaseBondPaid:[int256,int256]:int256, setBondAmount:[int256,int256]:int256, setBondPoster:[int256,int256]:int256, setBondReturned:[int256]:int256, setDisputedOverEthics:[int256]:int256, setFinal:[int256]:int256, setForkBondPoster:[int256,int256]:int256, setForkedOverEthicality:[int256]:int256, setMoved:[int256]:int256, setOriginalBranch:[int256,int256]:int256, setOriginalEthicality:[int256,int256]:int256, setOriginalOutcome:[int256,int256]:int256, setOriginalVotePeriod:[int256,int256]:int256, setResolved:[int256,int256,int256]:int256, setRoundTwo:[int256,int256]:int256, setRoundTwoRefund:[int256,int256]:int256]

FAUCETS = self.controller.lookup('faucets')
extern faucets: [cashFaucet:[]:int256, claimInitialRep:[int256,int256]:int256, fundNewAccount:[int256]:int256, reputationFaucet:[int256]:int256]

MUTEX = self.controller.lookup('mutex')
extern mutex: [getMutex:[]:int256, setMutex:[]:int256, unsetMutex:[]:int256]

inset('../macros/refund.sem')
inset('../macros/periodStage.sem')
inset('../macros/float.sem')

# sender/owner, then spender
data amountCanSpend[][](branch[])

data controller

event Transfer(from:indexed, to:indexed, value)
event Approval(owner:indexed, spender:indexed, branch:indexed, value)

macro 48_HOURS: 172800
macro ONE_MONTH: 2419200

### Allows sending of rep and conversion between dormant and active rep

# send active reputation
# @return fxpValue of reputation sent
# error messages otherwise
    # 0: only one period behind, need to do penalizations for it
    # -1: "Your reputation account was just created, earn some rep. before you can send to others"
    # -2: not in right part of period
    # -3: "Receiving address doesn't exist"
    # -4: couldn't catchup automatically
    # -5: not enough rep / fxpValue too small or not authorized
    # -6: if a person reported on a round 2 event before it was in the second round [i.e. the first reporting backstop], they cannot convert their rep to dormant or send rep until they've finished the resolution process for that round 2 event
        # Notes:
            # say you lost rep in round 1, if it was a valid round 2 you have incentive to not convert to dormant or send rep b/c you want to get it back
            # say you gained rep in round 1, if it was a valid round 2 you have incentive _to_ convert to dormant
            # say you lost rep in round 1, if it was an invalid round 2 you have incentive to convert to dormant
            # say you gained rep in round 1, if it was an invalid round 2 you have incentive _to_ not convert to dormant or send rep b/c you want to keep it
def init():
    self.controller = 0xC001D00D

def sendRepFrom(branch, from, receiver, fxpValue):
    checkInvariants(from)
    if(MUTEX.getMutex() && !isCallerWhitelisted()):
        throw()
    if(!isCallerWhitelisted()):
        MUTEX.setMutex()

    senderIndex = REPORTING.repIDToIndex(branch, from)
    receiverIndex = REPORTING.repIDToIndex(branch, receiver)
    senderBalance = REPORTING.getRepBalance(branch, from)
    receiverBalance = REPORTING.getRepBalance(branch, receiver)
    reportedOnRoundTwoEvent = REPORTING.getReportedOnNonFinalRoundTwoEvent(branch, from)
    if(reportedOnRoundTwoEvent && !BACKSTOPS.getFinal(reportedOnRoundTwoEvent)):
        throw()
    checkSendRepInvariants()

    if(!safeToSubtract(senderBalance, fxpValue) or !REPORTING.subtractRep(branch, senderIndex, fxpValue) or !safeToAdd(receiverBalance, fxpValue) or !REPORTING.addRep(branch, receiverIndex, fxpValue)):
        throw()
    log(type = Transfer, from, receiver, fxpValue)
    if(!isCallerWhitelisted()):
        MUTEX.unsetMutex()
    return(1)

# Transfer dormant rep
# @return fxpValue of reputation sent, 0 if not enough reputation
# error messages otherwise
    # -1: "Your reputation account was just created, earn some rep. before you can send to others"
    # -3: "Receiving address doesn't exist"
    # -5: not enough rep / fxpValue too small or not authorized
# fails unless from has authorized sender [either contract which was approved or the from address is the msg.sender]
def transferFrom(branch, from, receiver, fxpValue):
    refund()
    if(MUTEX.getMutex() && !isCallerWhitelisted()):
        throw()
    if(!isCallerWhitelisted()):
        MUTEX.setMutex()

    votePeriod = BRANCHES.getVotePeriod(branch)
    senderIndex = REPORTING.repIDToIndex(branch, from)
    receiverIndex = REPORTING.repIDToIndex(branch, receiver)
    senderBalance = REPORTING.balanceOfReporter(branch, from)
    receiverBalance = REPORTING.balanceOfReporter(branch, receiver)
    checkSendRepInvariants()

    if(!safeToSubtract(senderBalance, fxpValue) or !REPORTING.subtractDormantRep(branch, senderIndex, fxpValue) or !safeToAdd(receiverBalance, fxpValue) or !REPORTING.addDormantRep(branch, receiverIndex, fxpValue)):
      throw()
    log(type=Transfer, from, receiver, fxpValue)
    if(!isCallerWhitelisted()):
        MUTEX.unsetMutex()
    return(1)

# Convert active rep to dormant rep
# error messages
    #  0: only one period behind, need to do penalizations for it
    # -1: sender's rep account didn't exist, just made one
    # -2: not in right part of period
    # -4: couldn't catchup automatically
    # -5: not enough rep / fxpValue too small
    # -6: if a person reported on a round 2 event before it was in the second round [i.e. the first reporting backstop], they cannot convert their rep to dormant or send rep until they've finished the resolution process for that round 2 event
        # Notes:
            # say you lost rep in round 1, if it was a valid round 2 you have incentive to not convert to dormant or send rep b/c you want to get it back
            # say you gained rep in round 1, if it was a valid round 2 you have incentive _to_ convert to dormant
            # say you lost rep in round 1, if it was an invalid round 2 you have incentive to convert to dormant
            # say you gained rep in round 1, if it was an invalid round 2 you have incentive _to_ not convert to dormant or send rep b/c you want to keep it
def convertToDormantRep(branch, fxpValue):
    if(MUTEX.getMutex()):
        throw()
    MUTEX.setMutex()
    checkInvariants(msg.sender)
    senderIndex = REPORTING.repIDToIndex(branch, msg.sender)
    senderBalance = REPORTING.getRepBalance(branch, msg.sender)
    senderDormantBalance = REPORTING.balanceOfReporter(branch, msg.sender)
    reportedOnRoundTwoEvent = REPORTING.getReportedOnNonFinalRoundTwoEvent(branch, msg.sender)
    if(reportedOnRoundTwoEvent && !BACKSTOPS.getFinal(reportedOnRoundTwoEvent)):
        throw()
    # checkRepConversionInvariants()

    if(!safeToSubtract(senderBalance, fxpValue) or !safeToAdd(senderDormantBalance, fxpValue) or !REPORTING.subtractRep(branch, senderIndex, fxpValue) or !REPORTING.addDormantRep(branch, senderIndex, fxpValue)):
        throw()
    REPORTING.adjustActiveRep(branch, -fxpValue)
    MUTEX.unsetMutex()
    return(1)

# Convert dormant rep to active rep
# error messages
    #  0: only one period behind, need to do penalizations for it
    # -1: sender's rep account didn't exist, just made one
    # -2: not in right part of period
    # -4: couldn't catchup automatically
    # -5: not enough rep
def convertToActiveRep(branch, fxpValue):
    if(MUTEX.getMutex()):
        throw()
    MUTEX.setMutex()
    # checkInvariants(msg.sender)
    senderIndex = REPORTING.repIDToIndex(branch, msg.sender)
    senderBalance = REPORTING.balanceOfReporter(branch, msg.sender)
    senderActiveBalance = REPORTING.getRepBalance(branch, msg.sender)
    # checkRepConversionInvariants()

    if(!safeToSubtract(senderBalance, fxpValue) or !safeToAdd(senderActiveBalance, fxpValue) or !REPORTING.subtractDormantRep(branch, senderIndex, fxpValue) or !REPORTING.addRep(branch, senderIndex, fxpValue)):
        throw()
    REPORTING.adjustActiveRep(branch, fxpValue)
    MUTEX.unsetMutex()
    return(1)

def claimRep():
    if(MUTEX.getMutex() && !isCallerWhitelisted()):
        throw()
    if(!isCallerWhitelisted()):
        MUTEX.setMutex()
    balance = REPCONTRACT.balanceOf(msg.sender)
    if(!REPCONTRACT.transferFrom(msg.sender, 0, balance) or !REPORTING.addReporter(1010101, msg.sender, 0, balance, 0)):
        throw()
    if(!isCallerWhitelisted()):
        MUTEX.unsetMutex()
    return(1)

# Allows spender to withdraw from your dormant rep account
def approve(branch, spender, fxpValue):
    if(MUTEX.getMutex() && !isCallerWhitelisted()):
        throw()
    if(!isCallerWhitelisted()):
        MUTEX.setMutex()

    self.amountCanSpend[msg.sender][spender].branch[branch] = fxpValue
    log(type = Approval, msg.sender, spender, branch, fxpValue)
    if(!isCallerWhitelisted()):
        MUTEX.unsetMutex()
    return(1)

# Returns amount spender can withdraw from owner
# @return fxp
def allowance(branch, owner, spender):
    return(self.amountCanSpend[owner][spender].branch[branch])

macro checkInvariants($account):
    refund()
    # auto increment vote period if needed
    INCREMENTPERIOD.incrementPeriodAfterReporting(branch)
    periodLength = BRANCHES.getPeriodLength(branch)
    votePeriod = BRANCHES.getVotePeriod(branch)
    lastPeriod = votePeriod - 1
    lastPeriodPenalized = CONSENSUS.getPenalizedUpTo(branch, $account)
    delta = lastPeriod - lastPeriodPenalized
<<<<<<< HEAD
    # # Rep cannot be simultaneously spent (transferred) and used to vote
    # atFirstHalfOfPeriod()
    # if(delta > 1 and CATCHUP.penalizationCatchup(branch, $account) != 1):
    #     if(!mutexWhitelisted()):
    #         MUTEX.unsetMutex()
    #     return(-4)
    # if(!CONSENSUS.getRepRedistributionDone(branch, $account)):
    #     if(!mutexWhitelisted()):
    #         MUTEX.unsetMutex()
    #     return(0)
=======
    # Rep cannot be simultaneously spent (transferred) and used to vote
    atFirstHalfOfPeriod()
    if(delta > 1 and CATCHUP.penalizationCatchup(branch, $account) != 1):
        if(!isCallerWhitelisted()):
            MUTEX.unsetMutex()
        return(-4)
    if(!CONSENSUS.getRepRedistributionDone(branch, $account)):
        if(!isCallerWhitelisted()):
            MUTEX.unsetMutex()
        return(0)
>>>>>>> 9a359f14

macro checkConversionDuringForkInvariants():
    child = BRANCHES.getMostRecentChild(branch)
    tooLateForChild = block.timestamp > (BRANCHES.getCreationDate(child) + ONE_MONTH)
    # If a user hasn't claimed rep on the child branch yet and it's a fork scenario, don't allow sending rep on the parent branch until the sender claims it
    if(!tooLateForChild && child && REPORTING.getReporterID(branch, REPORTING.repIDToIndex(child, from)) != from):
        if(!FAUCETS.claimInitialRep(branch, child, call = delegate)):
            throw()

macro checkSendRepInvariants():
    refund()
    tooLate = block.timestamp > (BRANCHES.getCreationDate(branch) + ONE_MONTH)
    child = BRANCHES.getMostRecentChild(branch)
    tooLateForChild = block.timestamp > (BRANCHES.getCreationDate(child) + ONE_MONTH)
    # if the sender's rep. account doesn't exist, make one
    if(REPORTING.getReporterID(branch, senderIndex) != from):
        CONSENSUS.setPenalizedUpTo(branch, from, (votePeriod - 1))
        # if it's a forked or new branch have 1 month to claim, so a user cant make a new account on a new branch without at least trying to claim rep if this is a fork and the reporter was in the old branch [but hasn't claimed rep on the new child branch yet]
        parent = BRANCHES.getParent(branch)
        reporterWasInOldBranch = REPORTING.getReporterID(parent, REPORTING.repIDToIndex(parent, from))
        if(parent && !tooLate && reporterWasInOldBranch):
            if(!FAUCETS.claimInitialRep(parent, branch, call = delegate)):
                throw()
        else:
            REPORTING.addReporter(branch, from)
        if(!isCallerWhitelisted()):
            MUTEX.unsetMutex()
        return(-1)
    # If a user hasn't claimed rep on the child branch yet and it's a fork scenario, don't allow sending rep on the parent branch until the receiver claims it
    if(REPORTING.getReporterID(branch, receiverIndex) != receiver or (child && !tooLateForChild && REPORTING.getReporterID(branch, REPORTING.repIDToIndex(child, receiver)) != receiver)):
        if(!isCallerWhitelisted()):
            MUTEX.unsetMutex()
        return(-3)
    # If a user hasn't claimed rep on the child branch yet and it's a fork scenario, don't allow sending rep on the parent branch until the sender claims it
    if(!tooLateForChild && child && REPORTING.getReporterID(branch, REPORTING.repIDToIndex(child, from)) != from):
        if(!FAUCETS.claimInitialRep(branch, child, call = delegate)):
            throw()

    if(senderBalance < fxpValue or fxpValue <= 0 or !(self.amountCanSpend[from][msg.sender].branch[branch] >= fxpValue or from == msg.sender)):
        if(!isCallerWhitelisted()):
            MUTEX.unsetMutex()
        return(-5)
    if(from != msg.sender):
        self.amountCanSpend[from][msg.sender].branch[branch] -= fxpValue

macro checkRepConversionInvariants():
    # if the sender's rep. account doesn't exist, make one
    if(REPORTING.getReporterID(branch, senderIndex) != msg.sender):
        CONSENSUS.setPenalizedUpTo(branch, msg.sender, (votePeriod - 1))
        # if it's a forked branch have 1 month to claim, so a user cant make a new account on a new branch without at least trying to claim rep if this is a fork and the reporter was in the old branch [but hasn't claimed rep on the new branch yet]
        parent = BRANCHES.getParent(branch)
        tooLate = block.timestamp > (BRANCHES.getCreationDate(branch) + ONE_MONTH)
        reporterWasInOldBranch = REPORTING.getReporterID(parent, REPORTING.repIDToIndex(parent, msg.sender))
        if(parent && !tooLate && reporterWasInOldBranch):
            if(!FAUCETS.claimInitialRep(parent, branch, call = delegate)):
                throw()
        else:
            REPORTING.addReporter(branch, msg.sender)
        if(!isCallerWhitelisted()):
            MUTEX.unsetMutex()
        return(-1)
    if(senderBalance < fxpValue or fxpValue <= 0):
        MUTEX.unsetMutex()
        return(-5)<|MERGE_RESOLUTION|>--- conflicted
+++ resolved
@@ -227,18 +227,6 @@
     lastPeriod = votePeriod - 1
     lastPeriodPenalized = CONSENSUS.getPenalizedUpTo(branch, $account)
     delta = lastPeriod - lastPeriodPenalized
-<<<<<<< HEAD
-    # # Rep cannot be simultaneously spent (transferred) and used to vote
-    # atFirstHalfOfPeriod()
-    # if(delta > 1 and CATCHUP.penalizationCatchup(branch, $account) != 1):
-    #     if(!mutexWhitelisted()):
-    #         MUTEX.unsetMutex()
-    #     return(-4)
-    # if(!CONSENSUS.getRepRedistributionDone(branch, $account)):
-    #     if(!mutexWhitelisted()):
-    #         MUTEX.unsetMutex()
-    #     return(0)
-=======
     # Rep cannot be simultaneously spent (transferred) and used to vote
     atFirstHalfOfPeriod()
     if(delta > 1 and CATCHUP.penalizationCatchup(branch, $account) != 1):
@@ -249,7 +237,6 @@
         if(!isCallerWhitelisted()):
             MUTEX.unsetMutex()
         return(0)
->>>>>>> 9a359f14
 
 macro checkConversionDuringForkInvariants():
     child = BRANCHES.getMostRecentChild(branch)
