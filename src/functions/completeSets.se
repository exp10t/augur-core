# This software (Augur) allows buying and selling event outcomes in ethereum
# Copyright (C) 2015 Forecast Foundation OU
#    This program is free software; you can redistribute it and/or modify
#    it under the terms of the GNU General Public License as published by
#    the Free Software Foundation; either version 2 of the License, or
#    (at your option) any later version.
# 
#    This program is free software: you can redistribute it and/or modify
#    it under the terms of the GNU General Public License as published by
#    the Free Software Foundation, either version 3 of the License, or
#    (at your option) any later version.
# 
#    This program is distributed in the hope that it will be useful, #    but WITHOUT ANY WARRANTY; without even the implied warranty of
#    MERCHANTABILITY or FITNESS FOR A PARTICULAR PURPOSE.  See the
#    GNU General Public License for more details.
# 
#    You should have received a copy of the GNU General Public License
#    along with this program.  If not, see <http://www.gnu.org/licenses/>.
# Any questions please contact joey@augur.net

### Allows users to buy/sell sets of every outcome, so 500 complete sets in a 3 outcome market is 500 of outcome 1, 2, and 3 each respectively

import branches as BRANCHES
import expiringEvents as EXPEVENTS
import markets as MARKETS
import info as INFO
import mutex as MUTEX
extern subcurrency: [allowance:[int256,int256]:int256, approve:[int256,int256]:int256, balance:[]:int256, balanceOf:[int256]:int256, ]:[int256,int256]:int256, transferFrom:[int256,int256,int256]:int256]
inset('../data_api/refund.se')
inset('logReturn.se')
inset('../data_api/float.se')

<<<<<<< HEAD
event completeSetsLogReturn(sender: indexed, market: indexed, type: indexed, returnValue, numOutcomes)
=======
event completeSets_logReturn(sender: indexed, market: indexed, type: indexed, returnValue, numOutcomes, timestamp)
>>>>>>> 5a7a3702aa69dcedc74646eb7243e9d11cacee26

# Buys fxpAmount of every outcome
# cost 850k gas
# Errors:
    # 0: invalid market/doesn't exist
    # -1: oracle only branch [no trading allowed]
    # -2: not enough money
    # -3: not a large enough amount
def buyCompleteSets(market, fxpAmount):
    refund()
    if(MUTEX.getMutex()):
        throw()
    MUTEX.setMutex()
    branch = MARKETS.getBranch(market)
    numOutcomes = MARKETS.getMarketNumOutcomes(market)
    cumulativeScale = MARKETS.getCumulativeScale(market)
    cost = safeFxpMul(fxpAmount, cumulativeScale)
    checkBuyCompleteSetsPreconditions()
    
    n = 1
    # send shares of the event to user address and increment the number issued in the market for each outcome
    while(n <= numOutcomes):
        MARKETS.modifyShares(market, n, fxpAmount)
        MARKETS.modifyParticipantShares(market, msg.sender, n, fxpAmount, 0)
        n += 1
<<<<<<< HEAD
    # if still before voting period has started count it in the share value for the period and market to target # of reporters to be higher in markets w/ more outstanding value
<<<<<<< HEAD
=======
    # if still before voting period has started count the share value
    # also account for fees paid to branch here even though paid upon selling / resolution so we can assign reporters appropriately
>>>>>>> 0dc85836
    notVotingOnYet = BRANCHES.getVotePeriod(branch) < MARKETS.getTradingPeriod(market)
    if(notVotingOnYet):
        MARKETS.modifySharesValue(market, safeFxpMul(fxpAmount, cumulativeScale))
        fee = safeFxpMul(safeFxpMul(MARKETS.getTradingFee(market), fxpAmount), cumulativeScale)
        feesInWei = safeFxpMul(BRANCHES.getCurrencyRate(branch, INFO.getCurrency(market)), safeDiv(fee, 2))
        if(!feesInWei):
            throw()
        MARKETS.addFees(market, feesInWei)
        EXPEVENTS.adjustPeriodFeeValue(branch, MARKETS.getTradingPeriod(market), feesInWei)

    MUTEX.unsetMutex()
    logReturn(completeSetsLogReturn, 1)
=======
    if(BRANCHES.getVotePeriod(branch) < MARKETS.getTradingPeriod(market)):
        MARKETS.modifySharesValue(market, amount*cumScale/ONE)
        EXPEVENTS.adjustPeriodShareValueOutstanding(branch, MARKETS.getTradingPeriod(market), amount*cumScale/ONE)
    # send money from user acc. to market address/account
    CASH.sendFrom(market, cost, msg.sender)
    log(type=completeSets_logReturn, msg.sender, market, 1, amount, numOutcomes, block.timestamp)
    return(amount)
>>>>>>> 5a7a3702aa69dcedc74646eb7243e9d11cacee26

# Sells fxpAmount of every outcome [if user owns it]
# cost 850k gas
# Errors:
    # -1: user doesn't own enough shares
    # -2: user hasn't specified a large enough amount
def sellCompleteSets(market, fxpAmount):
    refund()
    if(MUTEX.getMutex()):
        throw()
    MUTEX.setMutex()
    branch = MARKETS.getBranch(market)
    numOutcomes = MARKETS.getMarketNumOutcomes(market)
    cumulativeScale = MARKETS.getCumulativeScale(market)
    cost = safeFxpMul(fxpAmount, cumulativeScale)
    checkSellCompleteSetsPreconditions()
    
    # Takes shares away from participant and decreases the fxpAmount issued in the market since we're exchanging complete sets
    while(n <= numOutcomes):
        MARKETS.modifyShares(market, n, -fxpAmount)
        MARKETS.modifyParticipantShares(market, msg.sender, n, -fxpAmount, 0)
        n += 1
    # send funds from the market to the user acc.
    fee = safeFxpMul(safeFxpMul(MARKETS.getTradingFee(market), fxpAmount), cumulativeScale)
    if(!INFO.getWallet(market).transfer(msg.sender, safeSub(cost, fee))):
        throw()
    # if still before voting period has started count it in the share value for the period and market to target # of reporters to be higher in markets w/ more outstanding value
    notVotingOnYet = BRANCHES.getVotePeriod(branch) < MARKETS.getTradingPeriod(market)
    if(notVotingOnYet):
        MARKETS.modifySharesValue(market, safeFxpMul(-fxpAmount, cumulativeScale))
    currency = INFO.getCurrency(market)
    if(!INFO.getWallet(market).transfer(INFO.getCreator(market), safeDiv(fee, 2))):
        throw()
    MUTEX.unsetMutex()
    logReturn(completeSetsLogReturn, 1)

macro checkBuyCompleteSetsPreconditions():
    if(!MARKETS.getNumOutcomes(market)):
        MUTEX.unsetMutex()
        logReturn(completeSetsLogReturn, 0)
    if(BRANCHES.getOracleOnly(branch)):
        MUTEX.unsetMutex()
        logReturn(completeSetsLogReturn, -1)
    if(fxpAmount <= 0):
        MUTEX.unsetMutex()
        logReturn(completeSetsLogReturn, -3)
    # send money from user acc. to market address/account
    if(!INFO.getCurrency(market).transferFrom(msg.sender, INFO.getWallet(market), cost)):
        MUTEX.unsetMutex()
        logReturn(completeSetsLogReturn, -2)

macro checkSellCompleteSetsPreconditions():
    if(fxpAmount <= 0):
        MUTEX.unsetMutex()
        logReturn(completeSetsLogReturn, -2)
    n = 1
    while(n <= numOutcomes):
        if(MARKETS.getParticipantSharesPurchased(market, msg.sender, n) < fxpAmount):
            MUTEX.unsetMutex()
            logReturn(completeSetsLogReturn, -1)
        n += 1
<<<<<<< HEAD
    n = 1
<<<<<<< HEAD

macro accountForFees():
    # account for fees here even though paid upon selling / resolution so we can assign reporters appropriately
    fee = MARKETS.getTradingFee(market) * fxpAmount / ONE * cumulativeScale / ONE
    MARKETS.addFees(market, fee / 2)
=======
    # Takes shares away from participant and decreases the amount issued in the market since we're exchanging complete sets
    while n <= numOutcomes:
        MARKETS.modifyShares(market, n, -amount)
        MARKETS.modifyParticipantShares(market, msg.sender, n, -amount, 0)
        n += 1
    # if still before voting period has started count it in the share value for the period and market to target # of reporters to be higher in markets w/ more outstanding value
    if(BRANCHES.getVotePeriod(branch)<MARKETS.getTradingPeriod(market)):
        MARKETS.modifySharesValue(market, -amount*cumScale/ONE)
        EXPEVENTS.adjustPeriodShareValueOutstanding(branch, MARKETS.getTradingPeriod(market), -amount*cumScale/ONE)
    # send funds from the market to the user acc.
    CASH.subtractCash(market, cost)
    CASH.addCash(msg.sender, cost)
    log(type=completeSets_logReturn, msg.sender, market, 2, amount, numOutcomes, block.timestamp)
    return(amount)
>>>>>>> 5a7a3702aa69dcedc74646eb7243e9d11cacee26
=======
    n = 1
>>>>>>> 0dc85836
<|MERGE_RESOLUTION|>--- conflicted
+++ resolved
@@ -30,11 +30,7 @@
 inset('logReturn.se')
 inset('../data_api/float.se')
 
-<<<<<<< HEAD
 event completeSetsLogReturn(sender: indexed, market: indexed, type: indexed, returnValue, numOutcomes)
-=======
-event completeSets_logReturn(sender: indexed, market: indexed, type: indexed, returnValue, numOutcomes, timestamp)
->>>>>>> 5a7a3702aa69dcedc74646eb7243e9d11cacee26
 
 # Buys fxpAmount of every outcome
 # cost 850k gas
@@ -60,13 +56,8 @@
         MARKETS.modifyShares(market, n, fxpAmount)
         MARKETS.modifyParticipantShares(market, msg.sender, n, fxpAmount, 0)
         n += 1
-<<<<<<< HEAD
-    # if still before voting period has started count it in the share value for the period and market to target # of reporters to be higher in markets w/ more outstanding value
-<<<<<<< HEAD
-=======
     # if still before voting period has started count the share value
     # also account for fees paid to branch here even though paid upon selling / resolution so we can assign reporters appropriately
->>>>>>> 0dc85836
     notVotingOnYet = BRANCHES.getVotePeriod(branch) < MARKETS.getTradingPeriod(market)
     if(notVotingOnYet):
         MARKETS.modifySharesValue(market, safeFxpMul(fxpAmount, cumulativeScale))
@@ -79,15 +70,6 @@
 
     MUTEX.unsetMutex()
     logReturn(completeSetsLogReturn, 1)
-=======
-    if(BRANCHES.getVotePeriod(branch) < MARKETS.getTradingPeriod(market)):
-        MARKETS.modifySharesValue(market, amount*cumScale/ONE)
-        EXPEVENTS.adjustPeriodShareValueOutstanding(branch, MARKETS.getTradingPeriod(market), amount*cumScale/ONE)
-    # send money from user acc. to market address/account
-    CASH.sendFrom(market, cost, msg.sender)
-    log(type=completeSets_logReturn, msg.sender, market, 1, amount, numOutcomes, block.timestamp)
-    return(amount)
->>>>>>> 5a7a3702aa69dcedc74646eb7243e9d11cacee26
 
 # Sells fxpAmount of every outcome [if user owns it]
 # cost 850k gas
@@ -149,30 +131,4 @@
             MUTEX.unsetMutex()
             logReturn(completeSetsLogReturn, -1)
         n += 1
-<<<<<<< HEAD
-    n = 1
-<<<<<<< HEAD
-
-macro accountForFees():
-    # account for fees here even though paid upon selling / resolution so we can assign reporters appropriately
-    fee = MARKETS.getTradingFee(market) * fxpAmount / ONE * cumulativeScale / ONE
-    MARKETS.addFees(market, fee / 2)
-=======
-    # Takes shares away from participant and decreases the amount issued in the market since we're exchanging complete sets
-    while n <= numOutcomes:
-        MARKETS.modifyShares(market, n, -amount)
-        MARKETS.modifyParticipantShares(market, msg.sender, n, -amount, 0)
-        n += 1
-    # if still before voting period has started count it in the share value for the period and market to target # of reporters to be higher in markets w/ more outstanding value
-    if(BRANCHES.getVotePeriod(branch)<MARKETS.getTradingPeriod(market)):
-        MARKETS.modifySharesValue(market, -amount*cumScale/ONE)
-        EXPEVENTS.adjustPeriodShareValueOutstanding(branch, MARKETS.getTradingPeriod(market), -amount*cumScale/ONE)
-    # send funds from the market to the user acc.
-    CASH.subtractCash(market, cost)
-    CASH.addCash(msg.sender, cost)
-    log(type=completeSets_logReturn, msg.sender, market, 2, amount, numOutcomes, block.timestamp)
-    return(amount)
->>>>>>> 5a7a3702aa69dcedc74646eb7243e9d11cacee26
-=======
-    n = 1
->>>>>>> 0dc85836
+    n = 1