# Copyright (C) 2015 Forecast Foundation OU, full GPL notice in LICENSE

#### must be first data members to match delegator.se
data controller
data controllerLookupName
####

macro MARKET_FEE_CALCULATOR: self.controller.lookup('marketFeeCalculator')
macro REPORTING_TOKEN_FACTORY: self.controller.lookup('reportingTokenFactory')
macro SHARE_TOKEN_FACTORY: self.controller.lookup('shareTokenFactory')

inset('../macros/externs.sem')
inset('../macros/assertNoValue.sem')
inset('../macros/require.sem')
inset('../macros/assertPrivateCall.sem')
inset('../macros/unitConversions.sem')
inset('../macros/durations.sem')

# CONSIDER: figure out approprate values for these
macro AUTOMATED_REPORTER_DISPUTE_BOND_AMOUNT: 11 * 10**20
macro LIMITED_REPORTERS_DISPUTE_BOND_AMOUNT: 11 * 10**21
macro ALL_REPORTERS_DISPUTE_BOND_AMOUNT: 11 * 10**22

data initialized
data reportingWindow
data endTime
data numOutcomes
# CONSIDER: change the payoutNumerator/payoutDenominator to use fixed point numbers instead of integers; PRO: some people find fixed point decimal values easier to grok; CON: rounding errors can occur and it is easier to screw up the math if you don't handle fixed point values correctly
data payoutDenominator
data feePerEthInAttoeth
# CONSIDER: we really don't need these
data maxDisplayPrice
data minDisplayPrice
data marketCreationBlock
data topic
data automatedReporterAddress
data reportingTokens
data denominationToken
data creator
data shareTokens[]
data finalizationTime
data shadySortedMarketsList

data tentativeWinningPayoutDistributionHash
data finalPayoutDistributionHash
data automatedReporterPayoutDistributionHash
data automatedReporterDisputeBondHolder
data limitedReportersPayoutDistributionHash
data limitedReportersDisputeBondHolder
data allReportersPayoutDistributionHash
data allReportersDisputeBondHolder

data validityBondAttoeth
data automatedReporterBondAttoeth

# intentionally does not refund on `any()`, this contract will receive ETH when a market is created through it, should refund in all other calls though

def initialize(reportingWindow: address, endTime: int256, numOutcomes: int256, payoutDenominator: int256, feePerEthInAttoeth: int256, denominationToken: address, creator: address, minDisplayPrice: int256, maxDisplayPrice: int256, automatedReporterAddress: address, topic: int256):
    require(not self.initialized)
    self.initialized = 1
    require(reportingWindow)
    require(2 <= payoutDenominator and payoutDenominator <= 2**254)
    require(2 <= numOutcomes and numOutcomes <= 8)
    # payoutDenominator must be a multiple of numOutcomes so we can evenly split complete set share payout on indeterminate
    require(not (payoutDenominator % numOutcomes))
    require(0 <= feePerEthInAttoeth and feePerEthInAttoeth <= 5*10**17)
    require(-2**254 <= maxDisplayPrice and maxDisplayPrice <= 2**254)
    require(-2**254 <= minDisplayPrice and minDisplayPrice <= 2**254)
    completeSetCostMultiplier = maxDisplayPrice - minDisplayPrice
    require(1 <= completeSetCostMultiplier and completeSetCostMultiplier <= 2**254)
    require(0 < denominationToken.totalSupply())
    require(creator)
    # FIXME: require market to be on a non-forking branch; repeat this check up the stack as well if necessary (e.g., in reporting window)
    # CONSIDER: should we allow creator to send extra ETH, is there risk of variability in bond requirements?
    require(msg.value == MARKET_FEE_CALCULATOR.getValidityBond() + MARKET_FEE_CALCULATOR.getTargetReporterGasCosts())
    self.reportingWindow = reportingWindow
    self.endTime = endTime
    self.numOutcomes = numOutcomes
    self.payoutDenominator = payoutDenominator
    # FIXME: markets may be denominated in tokens that aren't 10^18, deal with that
    self.feePerEthInAttoeth = feePerEthInAttoeth
    self.maxDisplayPrice = maxDisplayPrice
    self.minDisplayPrice = minDisplayPrice
    self.marketCreationBlock = block.number
    self.topic = topic
    self.automatedReporterAddress = automatedReporterAddress
    self.denominationToken = denominationToken
    self.creator = creator
    self.reportingTokens = create('../libraries/map.se')
    outcome = 0
    while(outcome < numOutcomes):
        self.shareTokens[outcome] = SHARE_TOKEN_FACTORY.createShareToken(self.controller, self, outcome)
        outcome += 1
    self.approveSpenders()
    require(self.controller.lookup('cash') == denominationToken or self.getBranch().isContainerForShareToken(denominationToken))
    # Update the branch's sorted list of markets
    self.shadySortedMarketsList = self.reportingWindow.getBranch().getSortedMarkets()
    self.reportingWindow.getBranch().addOrUpdateSortedMarket(self, [])
<<<<<<< HEAD
    return(1)
    # Update the branch's sorted list of markets
=======
>>>>>>> de1d73af

    # TODO: we need to update this signature (and all of the places that call it) to allow the creator (UI) to pass in a number of other things which will all be logged here
    # TODO: log short description
    # TODO: log long description
    # TODO: log min display price
    # TODO: log max display price
    # TODO: log tags (0-2)
    # TODO: log outcome labels (same number as numOutcomes)
    # TODO: log type (scalar, binary, categorical)
    # TODO: log any immutable data associated with the market (e.g., endTime, numOutcomes, payoutDenominator, denominationToken address, etc.)

# this will need to be called manually for each open market if a spender contract is updated
def approveSpenders():
    self.denominationToken.approve(self.controller.lookup('cancelOrder'), 2**254)
    self.denominationToken.approve(self.controller.lookup('completeSets'), 2**254)
    self.denominationToken.approve(self.controller.lookup('takeOrder'), 2**254)
    self.denominationToken.approve(self.controller.lookup('tradingEscapeHatch'), 2**254)
    self.denominationToken.approve(self.controller.lookup('claimProceeds'), 2**254)
    self.denominationToken.approve(self.controller.lookup('tradingEscapeHatch'), 2**254)
    i = 0
    while i < self.numOutcomes:
        self.shareTokens[i].approve(self.controller.lookup('takeOrder'), 2**254)
        i += 1
    return 1

def changeCreator(newCreator: address):
    require(msg.sender == self.creator)
    self.creator = newCreator
    return 1

def decreaseMarketCreatorSettlementFeeInAttoethPerEth(newFeePerEthInWei: int256):
    require(0 <= newFeePerEthInWei and newFeePerEthInWei < self.feePerEthInAttoeth)
    require(msg.sender == self.creator)
    self.feePerEthInAttoeth = newFeePerEthInWei
    return 1

def automatedReport(payoutNumerators: arr):
    assertNoValue()
    # intentionally does not migrate the market as automated report markets won't actually migrate unless a dispute bond has been placed or the automated report doesn't occur
    require(msg.sender == self.automatedReporterAddress)
    require(self.isInAutomatedReportingPhase())
    # we have to create the reporting token so the rest of the system works (winning reporting token must exist)
    self.getReportingToken(payoutNumerators)
    payoutDistributionHash = self.derivePayoutDistributionHash(payoutNumerators)
    self.automatedReporterPayoutDistributionHash = payoutDistributionHash
    self.reportingWindow.updateMarketPhase()
    return(1)

def disputeAutomatedReport():
    assertNoValue()
    # intentionally does not migrate the market as automated report markets won't actually migrate unless a dispute bond has been placed or the automated report doesn't occur
    require(not self.isFinalized())
    require(self.isInAutomatedDisputePhase())
    self.getReputationToken().transferFrom(msg.sender, self, AUTOMATED_REPORTER_DISPUTE_BOND_AMOUNT)
    self.automatedReporterDisputeBondHolder = msg.sender
    self.reportingWindow.updateMarketPhase()
    return(1)

def disputeLimitedReporters():
    assertNoValue()
    self.migrateThroughAllForks()
    require(self.isInLimitedDisutePhase())
    self.getReputationToken().transferFrom(msg.sender, self, LIMITED_REPORTERS_DISPUTE_BOND_AMOUNT)
    self.limitedReportersDisputeBondHolder = msg.sender
    self.limitedReportersPayoutDistributionHash = self.tentativeWinningPayoutDistributionHash
    newReportingWindow = self.getBranch().getNextReportingWindow()
    newReportingWindow.migrateMarketInFromSibling()
    self.reportingWindow.removeMarket()
    self.reportingWindow = newReportingWindow
    return(1)

def disputeAllReporters():
    assertNoValue()
    self.migrateThroughAllForks()
    require(self.isInAllDisputePhase())
    self.getReputationToken().transferFrom(msg.sender, self, ALL_REPORTERS_DISPUTE_BOND_AMOUNT)
    self.allReportersDisputeBondHolder = msg.sender
    self.allReportersPayoutDistributionHash = self.tentativeWinningPayoutDistributionHash
    self.reportingWindow.getBranch().fork(self)
    newReportingWindow = self.getBranch().getReportingWindowByTimestamp(self.getBranch().getForkEndTime())
    newReportingWindow.migrateMarketInFromSibling()
    self.reportingWindow.removeMarket()
    self.reportingWindow = newReportingWindow
    return(1)

def updateTentativeWinningPayoutDistributionHash(payoutDistributionHash: int256):
    assertNoValue()
    require(self.reportingTokens.contains(payoutDistributionHash))
    if (not self.tentativeWinningPayoutDistributionHash):
        self.tentativeWinningPayoutDistributionHash = payoutDistributionHash
    if (self.reportingTokens.getValue(payoutDistributionHash).totalSupply() > self.reportingTokens.getValue(self.tentativeWinningPayoutDistributionHash).totalSupply()):
        self.tentativeWinningPayoutDistributionHash = payoutDistributionHash
    return(1)

# FIXME: use this during market finalization
#def removeFromSortedLists():
#    assertPrivateCall()
#    self.getBranch().removeSortedMarket(self)
#    self.getBranch().updateTopicPopularity(self.getTopic(), self.getShareToken(0).totalSupply())
#    return(1)

# FIXME: use this during market finalization
#def removeFromSortedLists():
#    assertPrivateCall()
#    self.getBranch().removeSortedMarket(self)
#    self.getBranch().updateTopicPopularity(self.getTopic(), self.getShareToken(0).totalSupply())
#    return(1)

def tryFinalize():
    assertNoValue()
    self.tryFinalizeAutomatedReport()
    if (self.isFinalized()):
        return(1)
    self.tryFinalizeLimitedReporting()
    if (self.isFinalized()):
        return(1)
    self.tryFinalizeAllReporting()
    if (self.isFinalized()):
        return(1)
    self.tryFinalizeFork()
    if (self.isFinalized()):
        return(1)
    return(0)

    # FIXME: when the market is finalized, we need to add `self.reportingTokens[self.finalPayoutDistributionHash].totalSupply()` to the reporting window.  This is necessary for fee collection which is a cross-market operation.
    # TODO: figure out how to make it so fee distribution is delayed until all markets have been finalized; we can enforce it contract side and let the UI deal with the actual work
    # FIXME: if finalPayoutDistributionHash != getIdentityDistributionId(), pay back validity bond holder
    # FIXME: if finalPayoutDistributionHash == getIdentityDistributionId(), transfer validity bond to reportingWindow (reporter fee pot)
    # FIXME: if automated report is wrong, transfer automated report bond to reportingWindow
    # FIXME: if automated report is right, transfer automated report bond to market creator
    # FIXME: handle markets that get 0 reports during their scheduled reporting window
    # FIXME: Call the removeFromSortedLists function during market finalization

def tryFinalizeAutomatedReport():
    assertNoValue()
    if (self.isFinalized()):
        return(1)
    if (not self.automatedReporterPayoutDistributionHash):
        return(0)
    if (self.automatedReporterDisputeBondHolder):
        return(0)
    if (block.timestamp < self.getAutomatedReportDisputeDueTimestamp()):
        return(0)
    self.finalPayoutDistributionHash = self.automatedReporterPayoutDistributionHash
    self.finalizationTime = block.timestamp
    self.privateRewardBondHolders()
    self.reportingWindow.updateMarketPhase()
    #self.removeFromSortedLists()
    return(1)

def tryFinalizeLimitedReporting():
    assertNoValue()
    self.migrateThroughAllForks()
    if (self.isFinalized()):
        return(1)
    if (self.limitedReportersDisputeBondHolder):
        return(0)
    if (block.timestamp <= self.reportingWindow.getEndTime()):
        return(0)
    self.limitedReportersPayoutDistributionHash = self.tentativeWinningPayoutDistributionHash
    self.finalPayoutDistributionHash = self.tentativeWinningPayoutDistributionHash
    self.finalizationTime = block.timestamp
    self.privateRewardBondHolders()
    self.reportingWindow.updateMarketPhase()
    #self.removeFromSortedLists()
    return(1)

def tryFinalizeAllReporting():
    assertNoValue()
    self.migrateThroughAllForks()
    if (self.isFinalized()):
        return(1)
    if (not self.limitedReportersPayoutDistributionHash):
        return(0)
    if (not self.limitedReportersDisputeBondHolder):
        return(0)
    if (self.allReportersDisputeBondHolder):
        return(0)
    if (block.timestamp <= self.reportingWindow.getEndTime()):
        return(0)
    self.allReportersPayoutDistributionHash = self.tentativeWinningPayoutDistributionHash
    self.finalPayoutDistributionHash = self.tentativeWinningPayoutDistributionHash
    self.finalizationTime = block.timestamp
    self.privateRewardBondHolders()
    self.reportingWindow.updateMarketPhase()
    #self.removeFromSortedLists()
    return(1)

def tryFinalizeFork():
    assertNoValue()
    if (self.isFinalized()):
        return(1)
    if (not self.limitedReportersPayoutDistributionHash):
        return(0)
    if (not self.limitedReportersDisputeBondHolder):
        return(0)
    if (not self.allReportersPayoutDistributionHash):
        return(0)
    if (not self.allReportersDisputeBondHolder):
        return(0)
    if (self.reportingWindow.getBranch().getForkingMarket() != self):
        return(0)
    winningDestination = self.getReputationToken().getTopMigrationDestination()
    if (not winningDestination):
        return(0)
    if (winningDestination.totalSupply() < 11 * 10**6 * 10**18 / 2 and block.timestamp < self.getBranch().getForkEndTime()):
        return(0)
    self.finalPayoutDistributionHash = winningDestination.getBranch().getParentPayoutDistributionHash()
    self.finalizationTime = block.timestamp
    self.privateRewardBondHolders()
    self.reportingWindow.updateMarketPhase()
    #self.removeFromSortedLists()
    return(1)

def migrateThroughAllForks():
    assertNoValue()
    # this will loop until we run out of gas, follow forks until there are no more, or have reached an active fork (which will throw)
    while (self.migrateThroughOneFork()):
        noop = 1
    return(1)

# returns 0 if no move occurs, 1 if move occurred, throws if a fork not yet resolved
def migrateThroughOneFork():
    assertNoValue()
    if (self.isFinalized()):
        return(1)
    if (not self.needsMigration()):
        return(0)
    # only proceed if the forking market is finalized
    require(self.reportingWindow.getBranch().getForkingMarket().isFinalized())
    if (self.limitedReportersDisputeBondHolder):
        self.getReputationToken().transfer(self.limitedReportersDisputeBondHolder, LIMITED_REPORTERS_DISPUTE_BOND_AMOUNT)
        self.limitedReportersDisputeBondHolder = 0
    if (self.allReportersDisputeBondHolder):
        self.getReputationToken().transfer(self.allReportersDisputeBondHolder, ALL_REPORTERS_DISPUTE_BOND_AMOUNT)
        self.allReportersDisputeBondHolder = 0
    currentBranch = self.getBranch()
    # follow the forking market to its branch and then attach to the next reporting window on that branch
    winningForkPayoutDistributionHash = currentBranch.getForkingMarket().getFinalPayoutDistributionHash()
    destinationBranch = currentBranch.getChildBranch(winningForkPayoutDistributionHash)
    newReportingWindow = destinationBranch.getNextReportingWindow()
    newReportingWindow.migrateMarketInFromNibling()
    self.reportingWindow.removeMarket()
    self.reportingWindow = newReportingWindow
    # reset to unreported state
    self.limitedReportersPayoutDistributionHash = 0
    self.allReportersPayoutDistributionHash = 0
    self.tentativeWinningPayoutDistributionHash = 0
    self.reportingTokens = create('../libraries/map.se')
    return(1)

# TODO: Add test case when forking has finished implementation (tests)
def migrateMarketToSortedList(hints: arr):
    require(self.getBranch().getSortedMarkets() != self.shadySortedMarketsList)
    self.shadySortedMarketsList.remove(self)
    # Update the sorted list of markets
    self.getBranch().addOrUpdateSortedMarket(market, hints)
    self.shadySortedMarketsList = self.getBranch().getSortedMarkets()
    return(1)

def updateInBranch():
    self.reportingWindow.getBranch().addOrUpdateSortedMarket(self, [])
    return(1)

####
#### Helpers
####

def getReportingToken(payoutNumerators: arr):
    assertNoValue()
    payoutDistributionHash = self.derivePayoutDistributionHash(payoutNumerators)
    if (not self.reportingTokens.contains(payoutDistributionHash)):
        self.reportingTokens.addMapItem(payoutDistributionHash, REPORTING_TOKEN_FACTORY.createReportingToken(self.controller, self, payoutNumerators))
    return(self.reportingTokens.getValue(payoutDistributionHash))

def getReportingTokenOrZeroByPayoutDistributionHash(payoutDistributionHash: int256):
    assertNoValue()
    return(self.reportingTokens.getValueOrZero(payoutDistributionHash))

def derivePayoutDistributionHash(payoutNumerators: arr):
    assertNoValue()
    self.validatePayoutNumerators(payoutNumerators)
    return(sha3(payoutNumerators, items = len(payoutNumerators)))

def validatePayoutNumerators(payoutNumerators: arr):
    assertNoValue()
    i = 0
    sum = 0
    require(len(payoutNumerators) == self.numOutcomes)
    while (i < self.numOutcomes):
        require(0 <= payoutNumerators[i] and payoutNumerators[i] <= self.payoutDenominator)
        sum += payoutNumerators[i]
        i += 1
    require(sum == self.payoutDenominator)


####
#### Getters
####

def getReportingWindow():
    assertNoValue()
    return(self.reportingWindow)

def getBranch():
    assertNoValue()
    return(self.reportingWindow.getBranch())

def getReputationToken():
    assertNoValue()
    return(self.reportingWindow.getReputationToken())

def getRegistrationToken():
    assertNoValue()
    return(self.reportingWindow.getRegistrationToken())

def getNumberOfOutcomes():
    assertNoValue()
    return(self.numOutcomes)

def getEndTime():
    return self.endTime

def getTentativeWinningPayoutDistributionHash():
    assertNoValue()
    return(self.tentativeWinningPayoutDistributionHash)

def getFinalWinningReportingToken():
    assertNoValue()
    return(self.reportingTokens.getValue(self.finalPayoutDistributionHash))

def getShareToken(outcome: int256):
    assertNoValue()
    require(0 <= outcome and outcome < self.numOutcomes)
    return(self.shareTokens[outcome])

def getFinalPayoutDistributionHash():
    assertNoValue()
    return(self.finalPayoutDistributionHash)

def getPayoutDenominator():
    assertNoValue()
    return(self.payoutDenominator)

def getDenominationToken():
    assertNoValue()
    return(self.denominationToken)

def getCreator():
    return(self.creator)

def getMarketCreatorSettlementFeeInAttoethPerEth():
    return(self.feePerEthInAttoeth)

def getMaxDisplayPrice():
    assertNoValue()
    return(self.maxDisplayPrice)

def getMinDisplayPrice():
    assertNoValue()
    return(self.minDisplayPrice)

def getCompleteSetCostInAttotokens():
    assertNoValue()
    return(self.maxDisplayPrice - self.minDisplayPrice)

def getTopic():
    assertNoValue()
    return(self.topic)

def shouldCollectReportingFees():
    self.getBranch().isContainerForShareToken(self.denominationToken)

def isDoneWithAutomatedReporters():
    assertNoValue()
    return(self.automatedReporterPayoutDistributionHash != 0 or block.timestamp > self.getAutomatedReportDueTimestamp())

def isDoneWithLimitedReporters():
    assertNoValue()
    return(self.limitedReportersPayoutDistributionHash != 0)

def isDoneWithAllReporters():
    assertNoValue()
    return(self.allReportersPayoutDistributionHash != 0)

def isFinalized():
    assertNoValue()
    return(self.finalPayoutDistributionHash != 0)

def getFinalizationTime():
    return self.finalizationTime

def isInAutomatedReportingPhase():
    assertNoValue()
    if (self.isFinalized()):
        return(0)
    if (block.timestamp < self.endTime):
        return(0)
    if (block.timestamp > self.getAutomatedReportDueTimestamp()):
        return(0)
    return(1)

def isInAutomatedDisputePhase():
    assertNoValue()
    if (self.isFinalized()):
        return(0)
    if (block.timestamp < self.getAutomatedReportDueTimestamp()):
        return(0)
    if (block.timestamp > self.getAutomatedReportDisputeDueTimestamp()):
        return(0)
    return(1)

def isInLimitedReportingPhase():
    assertNoValue()
    if (self.isFinalized()):
        return(0)
    if (not self.reportingWindow.isReportingActive()):
        return(0)
    if (self.limitedReportersPayoutDistributionHash):
        return(0)
    if (self.automatedReporterPayoutDistributionHash and not self.automatedReporterDisputeBondHolder):
        return(0)
    return(1)

def isInLimitedDisutePhase():
    assertNoValue()
    if (self.isFinalized()):
        return(0)
    if (not self.reportingWindow.isDisputeActive()):
        return(0)
    if (self.limitedReportersDisputeBondHolder):
        return(0)
    if (self.automatedReporterPayoutDistributionHash and not self.automatedReporterDisputeBondHolder):
        return(0)
    return(1)

def isInAllReportingPhase():
    assertNoValue()
    if (self.isFinalized()):
        return(0)
    if (not self.reportingWindow.isReportingActive()):
        return(0)
    if (not self.limitedReportersDisputeBondHolder):
        return(0)
    if (self.allReportersPayoutDistributionHash):
        return(0)
    if (self.automatedReporterPayoutDistributionHash and not self.automatedReporterDisputeBondHolder):
        return(0)
    return(1)

def isInAllDisputePhase():
    assertNoValue()
    if (self.isFinalized()):
        return(0)
    if (not self.reportingWindow.isDisputeActive()):
        return(0)
    if (not self.limitedReportersPayoutDistributionHash):
        return(0)
    if (self.allReportersDisputeBondHolder):
        return(0)
    if (self.automatedReporterPayoutDistributionHash and not self.automatedReporterDisputeBondHolder):
        return(0)
    return(1)

def isContainerForReportingToken(shadyToken: address):
    assertNoValue()
    if (not shadyToken):
        return(0)
    shadyId = shadyToken.getPayoutDistributionHash()
    if (not self.reportingTokens.contains(shadyId)):
        return(0)
    if (self.reportingTokens.getValue(shadyId) != shadyToken):
        return(0)
    return(1)

def isContainerForShareToken(shadyShareToken: address):
    outcome = shadyShareToken.getOutcome()
    if self.getShareToken(outcome) == shadyShareToken:
        return(1)
    else:
        return(0)

def canBeReportedOn():
    assertNoValue()
    # CONSIDER: should we check if migration is necessary here?
    if (self.isFinalized()):
        return(0)
    if (not self.reportingWindow.isReportingActive()):
        return(0)
    return(1)

def needsMigration():
    assertNoValue()
    if (self.isFinalized()):
        return(0)
    forkingMarket = self.getBranch().getForkingMarket()
    if (not forkingMarket):
        return(0)
    if (forkingMarket == self):
        return(0)
    if (block.timestamp < self.endTime):
        return(0)
    if (self.automatedReporterAddress and block.timestamp < self.getAutomatedReportDueTimestamp()):
        return(0)
    if (self.automatedReporterPayoutDistributionHash and block.timestamp < self.getAutomatedReportDisputeDueTimestamp()):
        return(0)
    if (self.automatedReporterPayoutDistributionHash and not self.automatedReporterDisputeBondHolder):
        return(0)
    return(1)

# CONSIDER: calling this without finalizing doesn't yield reasonable results so it throws, should it still be called a getter?
def getDesiredDisputeRewardPot():
    assertNoValue()
    require(self.isFinalized())
    desiredBondPot = 0
    if (self.automatedReporterDisputeBondHolder and self.automatedReporterPayoutDistributionHash != self.finalPayoutDistributionHash):
        desiredBondPot += AUTOMATED_REPORTER_DISPUTE_BOND_AMOUNT * 2
    if (self.limitedReportersDisputeBondHolder and self.limitedReportersPayoutDistributionHash != self.finalPayoutDistributionHash):
        desiredBondPot += LIMITED_REPORTERS_DISPUTE_BOND_AMOUNT * 2
    if (self.allReportersDisputeBondHolder and self.allReportersPayoutDistributionHash != self.finalPayoutDistributionHash):
        desiredBondPot += ALL_REPORTERS_DISPUTE_BOND_AMOUNT * 2
    return(desiredBondPot)

def getAutomatedReportDueTimestamp():
    assertNoValue()
    return(self.endTime + AUTOMATED_REPORTING_DURATION_SECONDS)

def getAutomatedReportDisputeDueTimestamp():
    assertNoValue()
    return(self.getAutomatedReportDueTimestamp() + AUTOMATED_REPORTING_DISPUTE_DURATION_SECONDS)

def getShadySortedMarketsList():
    return self.shadySortedMarketsList

# FIXME: add this to the returned value in marketFetcher.se
#def getMarketCreationBlock():
#    return self.marketCreationBlock

####
#### Private
####

# FIXME: update to new mechanics and figure out a way to extract bond holder payments before redeeming bonds, current code will payout bond holders before extracting losing REP which means bond holders really only get 1x their bond at the moment
def privateRewardBondHolders():
    assertPrivateCall()
    # require(self.isFinalized())
    # availableRep = self.getReputationToken().balanceOf(self)
    # desiredBondPot = self.getDesiredDisputeRewardPot()
    # leftoverRep = availableRep - desiredBondPot
    # # send any leftover REP to the reporting contract for distribution to REP holders
    # if (leftoverRep > 0):
    #     self.getReputationToken().transfer(self.getFinalWinningReportingToken(), leftoverRep)
    # # if our pot doesn't have enough REP to cover bond holders, then take some REP holders
    # elif (leftoverRep < 0):
    #     self.getFinalWinningReportingToken().extractBondHolderPayments()
    # automatedReporterPayoutPortion = 0
    # limitedReportersPayoutPortion = 0
    # allReportersPayoutPortion = 0
    # if (self.automatedReporterPayoutDistributionHash != self.finalPayoutDistributionHash && self.automatedReporterDisputeBondHolder):
    #     automatedReporterPayoutPortion = AUTOMATED_REPORTER_DISPUTE_BOND_AMOUNT
    # if (self.limitedReportersPayoutDistributionHash != finalPayoutDistributionHash && self.limitedReportersDisputeBondHolder):
    #     limitedReportersPayoutPortion = LIMITED_REPORTERS_DISPUTE_BOND_AMOUNT
    # if (self.allReportersPayoutDistributionHash != finalPayoutDistributionHash && self.allReportersDisputeBondHolder):
    #     allReportersPayoutPortion = ALL_REPORTERS_DISPUTE_BOND_AMOUNT
    # automatedReporterBondPayout = availableRep * automatedReporterPayoutPortion / (automatedReporterPayoutPortion + limitedReportersPayoutPortion + allReportersPayoutPortion)
    # limitedReportersBondPayout = (availableRep - automatedReporterBondPayout) * limitedReportersPayoutPortion / (limitedReportersPayoutPortion + allReportersPayoutPortion)
    # allReportersBondPayout = availableRep - automatedReporterBondPayout - limitedReportersBondPayout
    # if (automatedReporterBondPayout):
    #     self.getReputationToken().transfer(self.automatedReporterDisputeBondHolder, automatedReporterBondPayout)
    # if (limitedReportersBondPayout):
    #     self.getReputationToken().transfer(self.limitedReportersDisputeBondHolder, limitedReportersBondPayout)
    # if (allReportersBondPayout):
    #     self.getReputationToken().transfer(self.allReportersDisputeBondHolder, allReportersBondPayout)<|MERGE_RESOLUTION|>--- conflicted
+++ resolved
@@ -96,11 +96,8 @@
     # Update the branch's sorted list of markets
     self.shadySortedMarketsList = self.reportingWindow.getBranch().getSortedMarkets()
     self.reportingWindow.getBranch().addOrUpdateSortedMarket(self, [])
-<<<<<<< HEAD
     return(1)
     # Update the branch's sorted list of markets
-=======
->>>>>>> de1d73af
 
     # TODO: we need to update this signature (and all of the places that call it) to allow the creator (UI) to pass in a number of other things which will all be logged here
     # TODO: log short description
