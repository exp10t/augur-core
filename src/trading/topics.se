--- conflicted
+++ resolved
@@ -5,11 +5,8 @@
 data controllerLookupName
 #####
 
-<<<<<<< HEAD
 macro SORTED_LINKED_LIST_FACTORY: self.controller.lookup('sortedLinkedListFactory')
-=======
 macro ITERABLE_MAP_FACTORY: self.controller.lookup('iterableMapFactory')
->>>>>>> 74bea94d
 
 inset('../macros/externs.sem')
 inset('../macros/assertNoValue.sem')
@@ -25,14 +22,10 @@
 # FIXME: topics needs to be sorted on-chain, which means we need a sorted linked list collection with hinted sorting at insertion/update time instead of a simple iterableMap
 def initialize(owner: address):
     require(not self.topics)
-<<<<<<< HEAD
     self.owner = owner
     # TODO: change map to a delegated contract so it can be updated
     self.topicPopularity = create('../libraries/map.se')
     self.topics = SORTED_LINKED_LIST_FACTORY.createSortedLinkedList(self.controller, self, self)
-=======
-    self.topics = ITERABLE_MAP_FACTORY.createIterableMap(self.controller, self)
->>>>>>> 74bea94d
     return(1)
 
 def any():
