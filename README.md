augur-core
----------

[![Build Status](https://travis-ci.org/AugurProject/augur-core.svg)](https://travis-ci.org/AugurProject/augur-core)

### Ethereum contracts for a decentralized prediction market platform

Depends on Serpent and Pyethereum

# Installation

You should already have a system-wide installation of python, and it should be set to python-2.7.x.
<<<<<<< HEAD

Install the serpent smart contract programming language.<br>
This can be installed system-wide if available on your OS or distribution.<br>
However, it is recommended to install the dev version of serpent directly from github as your user in your home directory as follows:

Serpent Installation:
```
git clone https://github.com/ethereum/serpent.git
cd serpent
git checkout develop
sudo pip install -r requirements-dev.txt
sudo make && sudo make install
sudo python setup.py install
```

Next set up pyethereum, which includes the tools used to test Ethereum smart contracts from python scripts.<br>
(again, can be done as your preferred user from your home directory)

Pyethereum Installation:
```
git clone https://github.com/ethereum/pyethereum.git
cd pyethereum
git checkout develop
=======

Install the serpent smart contract programming language.<br>
This can be installed system-wide if available on your OS or distribution.<br>
However, it is recommended to install the dev version of serpent directly from github as your user in your home directory as follows:

Serpent Installation:
```
git clone https://github.com/ethereum/serpent.git
cd serpent
git checkout develop
sudo pip install -r requirements-dev.txt
sudo make && sudo make install
sudo python setup.py install
```

Next set up pyethereum, which includes the tools used to test Ethereum smart contracts from python scripts.<br>
(again, can be done as your preferred user from your home directory)

Pyethereum Installation:
```
git clone https://github.com/ethereum/pyethereum.git
cd pyethereum
git checkout develop
sudo pip install -r requirements.txt
sudo python setup.py install
```

To install the augur-core Ethereum contracts:<br>
(again, can be done as your preferred user from your home directory or wherever you'd like them installed)
```
git clone https://github.com/AugurProject/augur-core.git
cd augur-core
git checkout develop
>>>>>>> 7472a2b9
sudo pip install -r requirements.txt
sudo python setup.py install
```

<<<<<<< HEAD
To install the augur-core Ethereum contracts:<br>
(again, can be done as your preferred user from your home directory or wherever you'd like them installed)
```
git clone https://github.com/AugurProject/augur-core.git
cd augur-core
git checkout develop
sudo pip install -r requirements.txt
sudo python setup.py install
```

=======
>>>>>>> 7472a2b9
Now we can try running some tests to make sure our installation worked.

Run some tests:
```
cd augur-core/tests
python ./runtests.py
```


# Docker

You may run augur-core using docker as follows:

### Build:
```
docker image build --tag augur-core-tests --file Dockerfile-test .
```

### Run:
```
docker container rm -f augur-core-tests; docker container run --rm -it --name augur-core-tests augur-core-tests
```

### Debug:
```
docker container rm -f augur-core-tests; docker container run --rm -it --name augur-core-tests --entrypoint /bin/bash augur-core-tests
py.test -s tests/trading_tests.py
```


# Additional Notes:

There are no floats in the serpent language.
In cases where strings are used, they are actually stored numerically as integers.

All augur-core contracts use fixedpoint (no floats).  So sub-ether values in serpent would be represented as integers whose value
is in wei (attoEthers or 10**-18 Ethers).

To give an example, 200\*base / 5 would be 40 in that base.  To multiply two fixed point numbers like 5 times 10 an example in 
base 10\*\*18 would be 5\*10\*\*18 \* 10\*10\*\*18 / 10\*\*18
[we divide by the base to keep it in base 10\*\*18].  For a division example, 18/10 would be 18\*10\*\*18 \* 10\*\*18 / (10\*10\*\*18).

Also note, Mist uses a different contract abi style than usual, to convert use the following regex \((.\*?)\) and replace with nothing [except don't do it for events].
<<<<<<< HEAD

=======
>>>>>>> 7472a2b9
<|MERGE_RESOLUTION|>--- conflicted
+++ resolved
@@ -10,31 +10,6 @@
 # Installation
 
 You should already have a system-wide installation of python, and it should be set to python-2.7.x.
-<<<<<<< HEAD
-
-Install the serpent smart contract programming language.<br>
-This can be installed system-wide if available on your OS or distribution.<br>
-However, it is recommended to install the dev version of serpent directly from github as your user in your home directory as follows:
-
-Serpent Installation:
-```
-git clone https://github.com/ethereum/serpent.git
-cd serpent
-git checkout develop
-sudo pip install -r requirements-dev.txt
-sudo make && sudo make install
-sudo python setup.py install
-```
-
-Next set up pyethereum, which includes the tools used to test Ethereum smart contracts from python scripts.<br>
-(again, can be done as your preferred user from your home directory)
-
-Pyethereum Installation:
-```
-git clone https://github.com/ethereum/pyethereum.git
-cd pyethereum
-git checkout develop
-=======
 
 Install the serpent smart contract programming language.<br>
 This can be installed system-wide if available on your OS or distribution.<br>
@@ -68,24 +43,10 @@
 git clone https://github.com/AugurProject/augur-core.git
 cd augur-core
 git checkout develop
->>>>>>> 7472a2b9
 sudo pip install -r requirements.txt
 sudo python setup.py install
 ```
 
-<<<<<<< HEAD
-To install the augur-core Ethereum contracts:<br>
-(again, can be done as your preferred user from your home directory or wherever you'd like them installed)
-```
-git clone https://github.com/AugurProject/augur-core.git
-cd augur-core
-git checkout develop
-sudo pip install -r requirements.txt
-sudo python setup.py install
-```
-
-=======
->>>>>>> 7472a2b9
 Now we can try running some tests to make sure our installation worked.
 
 Run some tests:
@@ -128,8 +89,4 @@
 base 10\*\*18 would be 5\*10\*\*18 \* 10\*10\*\*18 / 10\*\*18
 [we divide by the base to keep it in base 10\*\*18].  For a division example, 18/10 would be 18\*10\*\*18 \* 10\*\*18 / (10\*10\*\*18).
 
-Also note, Mist uses a different contract abi style than usual, to convert use the following regex \((.\*?)\) and replace with nothing [except don't do it for events].
-<<<<<<< HEAD
-
-=======
->>>>>>> 7472a2b9
+Also note, Mist uses a different contract abi style than usual, to convert use the following regex \((.\*?)\) and replace with nothing [except don't do it for events].